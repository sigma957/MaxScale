--- conflicted
+++ resolved
@@ -106,11 +106,7 @@
  * @param filepath Path to the created file
  * @param json_schema The schema of the table in JSON format
  */
-<<<<<<< HEAD
-AVRO_TABLE* avro_table_alloc(const char* filepath, const char* json_schema, const char *codec)
-=======
-AVRO_TABLE* avro_table_alloc(const char* filepath, const char* json_schema, size_t block_size)
->>>>>>> e7b57319
+AVRO_TABLE* avro_table_alloc(const char* filepath, const char* json_schema, const char *codec, size_t block_size)
 {
     AVRO_TABLE *table = MXS_CALLOC(1, sizeof(AVRO_TABLE));
     if (table)
@@ -131,12 +127,8 @@
         }
         else
         {
-<<<<<<< HEAD
             rc = avro_file_writer_create_with_codec(filepath, table->avro_schema,
-                                                    &table->avro_file, codec, 0);
-=======
-            rc = avro_file_writer_create_with_codec(filepath, table->avro_schema, &table->avro_file, "null", block_size);
->>>>>>> e7b57319
+                                                    &table->avro_file, codec, block_size);
         }
 
         if (rc)
