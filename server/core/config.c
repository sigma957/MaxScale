/*
 * This file is distributed as part of the MariaDB Corporation MaxScale.  It is free
 * software: you can redistribute it and/or modify it under the terms of the
 * GNU General Public License as published by the Free Software Foundation,
 * version 2.
 *
 * This program is distributed in the hope that it will be useful, but WITHOUT
 * ANY WARRANTY; without even the implied warranty of MERCHANTABILITY or FITNESS
 * FOR A PARTICULAR PURPOSE.  See the GNU General Public License for more
 * details.
 *
 * You should have received a copy of the GNU General Public License along with
 * this program; if not, write to the Free Software Foundation, Inc., 51
 * Franklin Street, Fifth Floor, Boston, MA 02110-1301 USA.
 *
 * Copyright MariaDB Corporation Ab 2013-2014
 */

/**
 * @file config.c  - Read the gateway.cnf configuration file
 *
 * @verbatim
 * Revision History
 *
 * Date		Who			Description
 * 21/06/13	Mark Riddoch		Initial implementation
 * 08/07/13	Mark Riddoch		Addition on monitor module support
 * 23/07/13	Mark Riddoch		Addition on default monitor password
 * 06/02/14	Massimiliano Pinto	Added support for enable/disable root user in services
 * 14/02/14	Massimiliano Pinto	Added enable_root_user in the service_params list
 * 11/03/14	Massimiliano Pinto	Added Unix socket support
 * 11/05/14	Massimiliano Pinto	Added version_string support to service
 * 19/05/14	Mark Riddoch		Added unique names from section headers
 * 29/05/14	Mark Riddoch		Addition of filter definition
 * 23/05/14	Massimiliano Pinto	Added automatic set of maxscale-id: first listening ipv4_raw + port + pid
 * 28/05/14	Massimiliano Pinto	Added detect_replication_lag parameter
 * 28/08/14	Massimiliano Pinto	Added detect_stale_master parameter
 * 09/09/14	Massimiliano Pinto	Added localhost_match_wildcard_host parameter
 * 12/09/14	Mark Riddoch		Addition of checks on servers list and
 *					internal router suppression of messages
 * 30/10/14	Massimiliano Pinto	Added disable_master_failback parameter
 * 07/11/14	Massimiliano Pinto	Addition of monitor timeouts for connect/read/write
 * 20/02/15	Markus Mäkelä		Added connection_timeout parameter for services
 * 05/03/15	Massimiliano	Pinto	Added notification_feedback support
 *
 * @endverbatim
 */
#include <my_config.h>
#include <stdio.h>
#include <string.h>
#include <stdlib.h>
#include <ctype.h>
#include <ini.h>
#include <config.h>
#include <service.h>
#include <server.h>
#include <users.h>
#include <monitor.h>
#include <modules.h>
#include <skygw_utils.h>
#include <log_manager.h>
#include <mysql.h>
#include <sys/utsname.h>
#include <sys/fcntl.h>
#include <glob.h>
#include <sys/ioctl.h>
#include <net/if.h>
#include <housekeeper.h>
#include <notification.h>
#include <unistd.h>
#include <netinet/in.h>
#include <string.h>
#include <sys/utsname.h>


/** Defined in log_manager.cc */
extern int            lm_enabled_logfiles_bitmask;
extern size_t         log_ses_count[];
extern __thread log_info_t tls_log_info;

extern int setipaddress(struct in_addr *, char *);
static	int	process_config_context(CONFIG_CONTEXT	*);
static	int	process_config_update(CONFIG_CONTEXT *);
static	void	free_config_context(CONFIG_CONTEXT	*);
static	char 	*config_get_value(CONFIG_PARAMETER *, const char *);
static	int	handle_global_item(const char *, const char *);
static	int	handle_feedback_item(const char *, const char *);
static	void	global_defaults();
static	void	feedback_defaults();
static	void	check_config_objects(CONFIG_CONTEXT *context);
int	config_truth_value(char *str);
static	int	internalService(char *router);
int	config_get_ifaddr(unsigned char *output);
int	config_get_release_string(char* release);
FEEDBACK_CONF * config_get_feedback_data();

static	char		*config_file = NULL;
static	GATEWAY_CONF	gateway;
static	FEEDBACK_CONF	feedback;
char			*version_string = NULL;


/**
 * Trim whitespace from the front and rear of a string
 *
 * @param str		String to trim
 * @return	Trimmed string, changes are done in situ
 */
static char *
trim(char *str)
{
char	*ptr;

	while (isspace(*str))
		str++;

	/* Point to last character of the string */
	ptr = str + strlen(str) - 1;
	while (ptr > str && isspace(*ptr))
		*ptr-- = 0;

	return str;
}

/**
 * Config item handler for the ini file reader
 *
 * @param userdata	The config context element
 * @param section	The config file section
 * @param name		The Parameter name
 * @param value		The Parameter value
 * @return zero on error
 */
static int
handler(void *userdata, const char *section, const char *name, const char *value)
{
CONFIG_CONTEXT		*cntxt = (CONFIG_CONTEXT *)userdata;
CONFIG_CONTEXT		*ptr = cntxt;
CONFIG_PARAMETER	*param, *p1;

	if (strcmp(section, "gateway") == 0 || strcasecmp(section, "MaxScale") == 0)
	{
		return handle_global_item(name, value);
	}

	if (strcasecmp(section, "feedback") == 0)
	{
		return handle_feedback_item(name, value);
	}

	/*
	 * If we already have some parameters for the object
	 * add the parameters to that object. If not create
	 * a new object.
	 */
	while (ptr && strcmp(ptr->object, section) != 0)
		ptr = ptr->next;
	if (!ptr)
	{
		if ((ptr = (CONFIG_CONTEXT *)malloc(sizeof(CONFIG_CONTEXT))) == NULL)
			return 0;
		ptr->object = strdup(section);
		ptr->parameters = NULL;
		ptr->next = cntxt->next;
		ptr->element = NULL;
		cntxt->next = ptr;
	}
	/* Check to see if the parameter already exists for the section */
	p1 = ptr->parameters;
	while (p1)
	{
		if (!strcmp(p1->name, name))
		{
			LOGIF(LE, (skygw_log_write_flush(
                                LOGFILE_ERROR,
                                "Error : Configuration object '%s' has multiple "
				"parameters names '%s'.",
                                ptr->object, name)));
			return 0;
		}
		p1 = p1->next;
	}


	if ((param = (CONFIG_PARAMETER *)malloc(sizeof(CONFIG_PARAMETER))) == NULL)
		return 0;
	param->name = strdup(name);
	param->value = strdup(value);
	param->next = ptr->parameters;
	ptr->parameters = param;

	return 1;
}

/**
 * Load the configuration file for the MaxScale
 *
 * @param file	The filename of the configuration file
 * @return A zero return indicates a fatal error reading the configuration
 */
int
config_load(char *file)
{
CONFIG_CONTEXT	config;
int		rval;

	MYSQL *conn;
	conn = mysql_init(NULL);
	if (conn) {
		if (mysql_real_connect(conn, NULL, NULL, NULL, NULL, 0, NULL, 0)) {
			char *ptr;
			version_string = (char *)mysql_get_server_info(conn);
			ptr = strstr(version_string, "-embedded");
			if (ptr) {
				*ptr = '\0';
			}
		}
		mysql_close(conn);
	}

	global_defaults();
	feedback_defaults();

	config.object = "";
	config.next = NULL;

	if (ini_parse(file, handler, &config) < 0)
		return 0;

	config_file = file;

	check_config_objects(config.next);
	rval = process_config_context(config.next);
	free_config_context(config.next);

	return rval;
}

/**
 * Reload the configuration file for the MaxScale
 *
 * @return A zero return indicates a fatal error reading the configuration
 */
int
config_reload()
{
CONFIG_CONTEXT	config;
int		rval;

	if (!config_file)
		return 0;

	if (gateway.version_string)
		free(gateway.version_string);

	global_defaults();

	config.object = "";
	config.next = NULL;

	if (ini_parse(config_file, handler, &config) < 0)
		return 0;

	rval = process_config_update(config.next);
	free_config_context(config.next);

	return rval;
}

/**
 * Process a configuration context and turn it into the set of object
 * we need.
 *
 * @param context	The configuration data
 * @return A zero result indicates a fatal error
 */
static	int
process_config_context(CONFIG_CONTEXT *context)
{
CONFIG_CONTEXT		*obj;
int			error_count = 0;

	/**
	 * Process the data and create the services and servers defined
	 * in the data.
	 */
	obj = context;
	while (obj)
	{
		char *type = config_get_value(obj->parameters, "type");
		if (type == NULL)
		{
			LOGIF(LE, (skygw_log_write_flush(
                                LOGFILE_ERROR,
                                "Error : Configuration object '%s' has no type.",
                                obj->object)));
			error_count++;
		}
		else if (!strcmp(type, "service"))
		{
                        char *router = config_get_value(obj->parameters,
                                                        "router");
                        if (router)
                        {
                                char* max_slave_conn_str;
                                char* max_slave_rlag_str;
				char *user;
				char *auth;
				char *enable_root_user;
				char *connection_timeout;
                char *auth_all_servers;
				char *strip_db_esc;
				char *weightby;
				char *version_string;
				bool  is_rwsplit = false;
				bool  is_schemarouter = false;
				char *allow_localhost_match_wildcard_host;

				obj->element = service_alloc(obj->object, router);
				user = config_get_value(obj->parameters, "user");
				auth = config_get_value(obj->parameters, "passwd");
				enable_root_user = config_get_value(
							obj->parameters, 
							"enable_root_user");

				connection_timeout = 
                    config_get_value(
                                     obj->parameters,
                                     "connection_timeout");

                auth_all_servers = 
                    config_get_value(
                                     obj->parameters, 
                                     "auth_all_servers");

				strip_db_esc = 
                    config_get_value(
                                     obj->parameters, 
                                     "strip_db_esc");
                
				allow_localhost_match_wildcard_host =
					config_get_value(obj->parameters, 
							"localhost_match_wildcard_host");

				weightby = config_get_value(obj->parameters, "weightby");
			
				version_string = config_get_value(obj->parameters, 
								  "version_string");
				/** flag for rwsplit-specific parameters */
				if (strncmp(router, "readwritesplit", strlen("readwritesplit")+1) == 0)
				{
					is_rwsplit = true;
				}

				allow_localhost_match_wildcard_host =
                                        config_get_value(obj->parameters, "localhost_match_wildcard_host");

                                if (obj->element == NULL) /*< if module load failed */
                                {
					LOGIF(LE, (skygw_log_write_flush(
                                                LOGFILE_ERROR,
                                                "Error : Reading configuration "
                                                "for router service '%s' failed. "
                                                "Router %s is not loaded.",
                                                obj->object,
                                                obj->object)));
                                        obj = obj->next;
                                        continue; /*< process next obj */
                                }

                                if (version_string) {
					((SERVICE *)(obj->element))->version_string = strdup(version_string);
				} else {
					if (gateway.version_string)
						((SERVICE *)(obj->element))->version_string = strdup(gateway.version_string);
				}
                                max_slave_conn_str = 
                                        config_get_value(obj->parameters, 
                                                         "max_slave_connections");
                                        
                                max_slave_rlag_str = 
                                        config_get_value(obj->parameters, 
                                                         "max_slave_replication_lag");
                                        
				if (enable_root_user)
					serviceEnableRootUser(
                                                obj->element, 
                                                config_truth_value(enable_root_user));

				if (connection_timeout)
					serviceSetTimeout(
<<<<<<< HEAD
                                      obj->element, 
                                      atoi(connection_timeout));

                if(auth_all_servers)
                    serviceAuthAllServers(obj->element, 
                                          config_truth_value(auth_all_servers));
				if(strip_db_esc)
                    serviceStripDbEsc(obj->element, 
                                      config_truth_value(strip_db_esc));
=======
                                                obj->element, 
                                                atoi(connection_timeout));

>>>>>>> 59245b50
				if (weightby)
					serviceWeightBy(obj->element, weightby);

				if (allow_localhost_match_wildcard_host)
					serviceEnableLocalhostMatchWildcardHost(
						obj->element,
						config_truth_value(allow_localhost_match_wildcard_host));

				if (!auth)
					auth = config_get_value(obj->parameters, 
                                                                "auth");

				if (obj->element && user && auth)
				{
					serviceSetUser(obj->element, 
                                                       user, 
                                                       auth);
				}
				else if (user && auth == NULL)
				{
					LOGIF(LE, (skygw_log_write_flush(
		                                LOGFILE_ERROR,
               			                "Error : Service '%s' has a "
						"user defined but no "
						"corresponding password.",
		                                obj->object)));
				}
				/** Read, validate and set max_slave_connections */
				if (max_slave_conn_str != NULL)
                                {
                                        CONFIG_PARAMETER* param;
                                        bool              succp;
                                        
                                        param = config_get_param(obj->parameters, 
                                                                 "max_slave_connections");
                                        
					if (param == NULL)
					{
						succp = false;
					}
					else
					{
						succp = service_set_param_value(
								obj->element,
								param,
								max_slave_conn_str, 
								COUNT_ATMOST,
								(COUNT_TYPE|PERCENT_TYPE));
					}
					
                                        if (!succp)
                                        {
                                                LOGIF(LM, (skygw_log_write(
                                                        LOGFILE_MESSAGE,
                                                        "* Warning : invalid value type "
                                                        "for parameter \'%s.%s = %s\'\n\tExpected "
                                                        "type is either <int> for slave connection "
                                                        "count or\n\t<int>%% for specifying the "
                                                        "maximum percentage of available the "
                                                        "slaves that will be connected.",
                                                        ((SERVICE*)obj->element)->name,
                                                        param->name,
                                                        param->value)));
                                        }
                                }
                                /** Read, validate and set max_slave_replication_lag */
                                if (max_slave_rlag_str != NULL)
                                {
                                        CONFIG_PARAMETER* param;
                                        bool              succp;
                                        
                                        param = config_get_param(
                                                obj->parameters, 
                                                "max_slave_replication_lag");
                                        
					if (param == NULL)
					{
						succp = false;
					}
					else
					{
						succp = service_set_param_value(
							obj->element,
							param,
							max_slave_rlag_str,
							COUNT_ATMOST,
							COUNT_TYPE);
					}
					
                                        if (!succp)
                                        {
                                                LOGIF(LM, (skygw_log_write(
                                                        LOGFILE_MESSAGE,
                                                        "* Warning : invalid value type "
                                                        "for parameter \'%s.%s = %s\'\n\tExpected "
                                                        "type is <int> for maximum "
                                                        "slave replication lag.",
                                                        ((SERVICE*)obj->element)->name,
                                                        param->name,
                                                        param->value)));
                                        }
                                }
                                /** Parameters for rwsplit router only */
                                if (is_rwsplit)
				{
					CONFIG_PARAMETER* param;
					char*             use_sql_variables_in;
					bool              succp;
					
					use_sql_variables_in = 
						config_get_value(obj->parameters,
								 "use_sql_variables_in");
					
					if (use_sql_variables_in != NULL)
					{
						param = config_get_param(
								obj->parameters,
								"use_sql_variables_in");
						
						if (param == NULL)
						{
							succp = false;
						}
						else
						{
							succp = service_set_param_value(obj->element,
											param,
											use_sql_variables_in,
											COUNT_NONE,
											SQLVAR_TARGET_TYPE);
						}
						
						if (!succp)
						{
							if(param){
							LOGIF(LM, (skygw_log_write(
								LOGFILE_MESSAGE,
								"* Warning : invalid value type "
								"for parameter \'%s.%s = %s\'\n\tExpected "
								"type is [master|all] for "
								"use sql variables in.",
								((SERVICE*)obj->element)->name,
								param->name,
								param->value)));
							}else{
								LOGIF(LE, (skygw_log_write(
								LOGFILE_ERROR,
								"Error : parameter was NULL")));
							
							}
						}
					}
				} /*< if (rw_split) */
			} /*< if (router) */
			else
			{
				obj->element = NULL;
				LOGIF(LE, (skygw_log_write_flush(
                                        LOGFILE_ERROR,
                                        "Error : No router defined for service "
                                        "'%s'\n",
                                        obj->object)));
				error_count++;
			}
		}
		else if (!strcmp(type, "server"))
		{
                        char *address;
			char *port;
			char *protocol;
			char *monuser;
			char *monpw;

                        address = config_get_value(obj->parameters, "address");
			port = config_get_value(obj->parameters, "port");
			protocol = config_get_value(obj->parameters, "protocol");
			monuser = config_get_value(obj->parameters,
                                                   "monitoruser");
			monpw = config_get_value(obj->parameters, "monitorpw");

			if (address && port && protocol)
			{
				obj->element = server_alloc(address,
                                                            protocol,
                                                            atoi(port));
				server_set_unique_name(obj->element, obj->object);
			}
			else
			{
				obj->element = NULL;
				LOGIF(LE, (skygw_log_write_flush(
                                        LOGFILE_ERROR,
                                        "Error : Server '%s' is missing a "
                                        "required configuration parameter. A "
                                        "server must "
                                        "have address, port and protocol "
                                        "defined.",
                                        obj->object)));
				error_count++;
			}
			if (obj->element && monuser && monpw)
				serverAddMonUser(obj->element, monuser, monpw);
			else if (monuser && monpw == NULL)
			{
				LOGIF(LE, (skygw_log_write_flush(
	                                LOGFILE_ERROR,
					"Error : Server '%s' has a monitoruser"
					"defined but no corresponding password.",
                                        obj->object)));
			}
			if (obj->element)
			{
				CONFIG_PARAMETER *params = obj->parameters;
				while (params)
				{
					if (strcmp(params->name, "address")
						&& strcmp(params->name, "port")
						&& strcmp(params->name,
								"protocol")
						&& strcmp(params->name,
								"monitoruser")
						&& strcmp(params->name,
								"monitorpw")
						&& strcmp(params->name,
								"type")
						)
					{
						serverAddParameter(obj->element,
							params->name,
							params->value);
					}
					params = params->next;
				}
			}
		}
		else if (!strcmp(type, "filter"))
		{
                        char *module = config_get_value(obj->parameters,
						"module");
                        char *options = config_get_value(obj->parameters,
						"options");

			if (module)
			{
				obj->element = filter_alloc(obj->object, module);
			}
			else
			{
				LOGIF(LE, (skygw_log_write_flush(
	                                LOGFILE_ERROR,
					"Error: Filter '%s' has no module "
					"defined defined to load.",
                                        obj->object)));
				error_count++;
			}
			if (obj->element && options)
			{
				char *lasts;
				char *s = strtok_r(options, ",", &lasts);
				while (s)
				{
					filterAddOption(obj->element, s);
					s = strtok_r(NULL, ",", &lasts);
				}
			}
			if (obj->element)
			{
				CONFIG_PARAMETER *params = obj->parameters;
				while (params)
				{
					if (strcmp(params->name, "module")
						&& strcmp(params->name,
							"options"))
					{
						filterAddParameter(obj->element,
							params->name,
							params->value);
					}
					params = params->next;
				}
			}
		}
		obj = obj->next;
	}

	/*
	 * Now we have the services we can add the servers to the services
	 * add the protocols to the services
	 */
	obj = context;
	while (obj)
	{
		char *type = config_get_value(obj->parameters, "type");
		if (type == NULL)
			;
		else if (!strcmp(type, "service"))
		{
                        char *servers;
			char *roptions;
			char *router;
                        char *filters = config_get_value(obj->parameters,
                                                        "filters");
			servers = config_get_value(obj->parameters, "servers");
			roptions = config_get_value(obj->parameters,
                                                    "router_options");
			router = config_get_value(obj->parameters, "router");
			if (servers && obj->element)
			{
				char *lasts;
				char *s = strtok_r(servers, ",", &lasts);
				while (s)
				{
					CONFIG_CONTEXT *obj1 = context;
					int	found = 0;
					while (obj1)
					{
						if (strcmp(trim(s), obj1->object) == 0 &&
                                                    obj->element && obj1->element)
                                                {
							found = 1;
							serviceAddBackend(
                                                                obj->element,
                                                                obj1->element);
                                                }
						obj1 = obj1->next;
					}
					if (!found)
					{
						LOGIF(LE, (skygw_log_write_flush(
		                                        LOGFILE_ERROR,
							"Error: Unable to find "
							"server '%s' that is "
							"configured as part of "
							"service '%s'.",
							s, obj->object)));
					}
					s = strtok_r(NULL, ",", &lasts);
				}
			}
			else if (servers == NULL && internalService(router) == 0)
			{
				LOGIF(LE, (skygw_log_write_flush(
                                        LOGFILE_ERROR,
                                        "Warning: The service '%s' is missing a "
                                        "definition of the servers that provide "
                                        "the service.",
                                        obj->object)));
			}
			if (roptions && obj->element)
			{
				char *lasts;
				char *s = strtok_r(roptions, ",", &lasts);
				while (s)
				{
					serviceAddRouterOption(obj->element, s);
					s = strtok_r(NULL, ",", &lasts);
				}
			}
			if (filters && obj->element)
			{
				serviceSetFilters(obj->element, filters);
			}
		}
		else if (!strcmp(type, "listener"))
		{
                        char *service;
			char *address;
			char *port;
			char *protocol;
			char *socket;
			struct sockaddr_in serv_addr;

                        service = config_get_value(obj->parameters, "service");
			port = config_get_value(obj->parameters, "port");
			address = config_get_value(obj->parameters, "address");
			protocol = config_get_value(obj->parameters, "protocol");
			socket = config_get_value(obj->parameters, "socket");

			/* if id is not set, do it now */
			if (gateway.id == 0) {
				setipaddress(&serv_addr.sin_addr, (address == NULL) ? "0.0.0.0" : address);
				gateway.id = (unsigned long) (serv_addr.sin_addr.s_addr + atoi(port) + getpid());
			}
                
			if (service && socket && protocol) {        
				CONFIG_CONTEXT *ptr = context;
				while (ptr && strcmp(ptr->object, service) != 0)
					ptr = ptr->next;
				if (ptr && ptr->element)
				{
					serviceAddProtocol(ptr->element,
                                                           protocol,
							   socket,
                                                           0);
				} else {
					LOGIF(LE, (skygw_log_write_flush(
						LOGFILE_ERROR,
                                        	"Error : Listener '%s', "
                                        	"service '%s' not found. "
						"Listener will not execute for socket %s.",
	                                        obj->object, service, socket)));
					error_count++;
				}
			}

			if (service && port && protocol) {
				CONFIG_CONTEXT *ptr = context;
				while (ptr && strcmp(ptr->object, service) != 0)
					ptr = ptr->next;
				if (ptr && ptr->element)
				{
					serviceAddProtocol(ptr->element,
                                                           protocol,
							   address,
                                                           atoi(port));
				}
				else
				{
					LOGIF(LE, (skygw_log_write_flush(
						LOGFILE_ERROR,
                                        	"Error : Listener '%s', "
                                        	"service '%s' not found. "
						"Listener will not execute.",
	                                        obj->object, service)));
					error_count++;
				}
			}
			else
			{
				LOGIF(LE, (skygw_log_write_flush(
                                        LOGFILE_ERROR,
                                        "Error : Listener '%s' is misisng a "
                                        "required "
                                        "parameter. A Listener must have a "
                                        "service, port and protocol defined.",
                                        obj->object)));
				error_count++;
			}
		}
		else if (!strcmp(type, "monitor"))
		{
                        char *module;
			char *servers;
			char *user;
			char *passwd;
			unsigned long interval = 0;
			int replication_heartbeat = 0;
			int detect_stale_master = 0;
			int disable_master_failback = 0;
			int connect_timeout = 0;
			int read_timeout = 0;
			int write_timeout = 0;

                        module = config_get_value(obj->parameters, "module");
			servers = config_get_value(obj->parameters, "servers");
			user = config_get_value(obj->parameters, "user");
			passwd = config_get_value(obj->parameters, "passwd");
			if (config_get_value(obj->parameters, "monitor_interval")) {
				interval = strtoul(config_get_value(obj->parameters, "monitor_interval"), NULL, 10);
			}

			if (config_get_value(obj->parameters, "detect_replication_lag")) {
				replication_heartbeat = atoi(config_get_value(obj->parameters, "detect_replication_lag"));
			}

			if (config_get_value(obj->parameters, "detect_stale_master")) {
				detect_stale_master = atoi(config_get_value(obj->parameters, "detect_stale_master"));
			}

			if (config_get_value(obj->parameters, "disable_master_failback")) {
				disable_master_failback = atoi(config_get_value(obj->parameters, "disable_master_failback"));
			}

			if (config_get_value(obj->parameters, "backend_connect_timeout")) {
				connect_timeout = atoi(config_get_value(obj->parameters, "backend_connect_timeout"));
			}
			if (config_get_value(obj->parameters, "backend_read_timeout")) {
				read_timeout = atoi(config_get_value(obj->parameters, "backend_read_timeout"));
			}
			if (config_get_value(obj->parameters, "backend_write_timeout")) {
				write_timeout = atoi(config_get_value(obj->parameters, "backend_write_timeout"));
			}
			
                        if (module)
			{
				obj->element = monitor_alloc(obj->object, module);
				if (servers && obj->element)
				{
					char *s, *lasts;

					/* if id is not set, compute it now with pid only */
					if (gateway.id == 0) {
						gateway.id = getpid();
					}

					/* add the maxscale-id to monitor data */
					monitorSetId(obj->element, gateway.id);

					/* set monitor interval */
					if (interval > 0)
						monitorSetInterval(obj->element, interval);

					/* set replication heartbeat */
					if(replication_heartbeat == 1)
						monitorSetReplicationHeartbeat(obj->element, replication_heartbeat);

					/* detect stale master */
					if(detect_stale_master == 1)
						monitorDetectStaleMaster(obj->element, detect_stale_master);

					/* disable master failback */
					if(disable_master_failback == 1)
						monitorDisableMasterFailback(obj->element, disable_master_failback);

					/* set timeouts */
					if (connect_timeout > 0)
						monitorSetNetworkTimeout(obj->element, MONITOR_CONNECT_TIMEOUT, connect_timeout);
					if (read_timeout > 0)
						monitorSetNetworkTimeout(obj->element, MONITOR_READ_TIMEOUT, read_timeout);
					if (write_timeout > 0)
						monitorSetNetworkTimeout(obj->element, MONITOR_WRITE_TIMEOUT, write_timeout);

					/* get the servers to monitor */
					s = strtok_r(servers, ",", &lasts);
					while (s)
					{
						CONFIG_CONTEXT *obj1 = context;
						int		found = 0;
						while (obj1)
						{
							if (strcmp(trim(s), obj1->object) == 0 &&
                                                            obj->element && obj1->element)
                                                        {
								found = 1;
								monitorAddServer(
                                                                        obj->element,
                                                                        obj1->element);
                                                        }
							obj1 = obj1->next;
						}
						if (!found)
							LOGIF(LE,
							(skygw_log_write_flush(
		                                        LOGFILE_ERROR,
							"Error: Unable to find "
							"server '%s' that is "
							"configured in the "
							"monitor '%s'.",
							s, obj->object)));

						s = strtok_r(NULL, ",", &lasts);
					}
				}
				if (obj->element && user && passwd)
				{
					monitorAddUser(obj->element,
                                                       user,
                                                       passwd);
				}
				else if (obj->element && user)
				{
					LOGIF(LE, (skygw_log_write_flush(
						LOGFILE_ERROR, "Error: "
						"Monitor '%s' defines a "
						"username with no password.",
						obj->object)));
					error_count++;
				}
			}
			else
			{
				obj->element = NULL;
				LOGIF(LE, (skygw_log_write_flush(
                                        LOGFILE_ERROR,
                                        "Error : Monitor '%s' is missing a "
                                        "require module parameter.",
                                        obj->object)));
				error_count++;
			}
		}
		else if (strcmp(type, "server") != 0
			&& strcmp(type, "filter") != 0)
		{
			LOGIF(LE, (skygw_log_write_flush(
                                LOGFILE_ERROR,
                                "Error : Configuration object '%s' has an "
                                "invalid type specified.",
                                obj->object)));
			error_count++;
		}

		obj = obj->next;
	} /*< while */
	/** TODO: consistency check function */
        
        /**
         * error_count += consistency_checks();
         */

	if (error_count)
	{
		LOGIF(LE, (skygw_log_write_flush(
                        LOGFILE_ERROR,
                        "Error : %d errors where encountered processing the "
                        "configuration file '%s'.",
                        error_count,
                        config_file)));
		return 0;
	}
	return 1;
}

/**
 * Get the value of a config parameter
 *
 * @param params	The linked list of config parameters
 * @param name		The parameter to return
 * @return the parameter value or NULL if not found
 */
static char *
config_get_value(CONFIG_PARAMETER *params, const char *name)
{
	while (params)
	{
		if (!strcmp(params->name, name))
			return params->value;
		params = params->next;
	}
	return NULL;
}


CONFIG_PARAMETER* config_get_param(
        CONFIG_PARAMETER* params, 
        const char*       name)
{
        while (params)
        {
                if (!strcmp(params->name, name))
                        return params;
                params = params->next;
        }
        return NULL;
}

config_param_type_t config_get_paramtype(
        CONFIG_PARAMETER* param)
{
        return param->qfd_param_type;
}

bool config_get_valint(
	int*                val,
        CONFIG_PARAMETER*   param,
        const char*         name, /*< if NULL examine current param only */
        config_param_type_t ptype)
{       
	bool succp = false;;
	
	ss_dassert((ptype == COUNT_TYPE || ptype == PERCENT_TYPE) && param != NULL);
        
        while (param)
        {
                if (name == NULL || !strncmp(param->name, name, MAX_PARAM_LEN))
                {
                        switch (ptype) {
                                case COUNT_TYPE:
                                        *val = param->qfd.valcount;
					succp = true;
                                        goto return_succp;
                                        
                                case PERCENT_TYPE:
                                        *val = param->qfd.valpercent;
					succp  =true;
                                        goto return_succp;

				default:
                                        goto return_succp;
                        }
                } 
                param = param->next;
        }
return_succp:
        return succp;
}


bool config_get_valbool(
	bool*               val,
	CONFIG_PARAMETER*   param,
	const char*         name,
	config_param_type_t ptype)
{
	bool succp;
	
	ss_dassert(ptype == BOOL_TYPE);
	ss_dassert(param != NULL);
	
	if (ptype != BOOL_TYPE || param == NULL)
	{
		succp = false;
		goto return_succp;
	}
	
	while (param)
	{
		if (name == NULL || !strncmp(param->name, name, MAX_PARAM_LEN))
		{
			*val = param->qfd.valbool;
			succp = true;
			goto return_succp;
		} 
		param = param->next;
	}
	succp = false;
	
return_succp:
	return succp;
		
}


bool config_get_valtarget(
	target_t*           val,
	CONFIG_PARAMETER*   param,
	const char*         name,
	config_param_type_t ptype)
{
	bool succp;
	
	ss_dassert(ptype == SQLVAR_TARGET_TYPE);
	ss_dassert(param != NULL);
	
	if (ptype != SQLVAR_TARGET_TYPE || param == NULL)
	{
		succp = false;
		goto return_succp;
	}
	
	while (param)
	{
		if (name == NULL || !strncmp(param->name, name, MAX_PARAM_LEN))
		{
			*val = param->qfd.valtarget;
			succp = true;
			goto return_succp;
		} 
		param = param->next;
	}
	succp = false;
	
return_succp:
	return succp;
	
}

CONFIG_PARAMETER* config_clone_param(
        CONFIG_PARAMETER* param)
{
        CONFIG_PARAMETER* p2;
        
        p2 = (CONFIG_PARAMETER*) malloc(sizeof(CONFIG_PARAMETER));
        
        if (p2 == NULL)
        {
                goto return_p2;
        }
        memcpy(p2, param, sizeof(CONFIG_PARAMETER));
        p2->name = strndup(param->name, MAX_PARAM_LEN);
        p2->value = strndup(param->value, MAX_PARAM_LEN);
        
        if (param->qfd_param_type == STRING_TYPE)
        {
                p2->qfd.valstr = strndup(param->qfd.valstr, MAX_PARAM_LEN);
        }
                        
return_p2:
        return p2;
}

/**
 * Free a config tree
 *
 * @param context	The configuration data
 */
static	void
free_config_context(CONFIG_CONTEXT *context)
{
CONFIG_CONTEXT		*obj;
CONFIG_PARAMETER	*p1, *p2;

	while (context)
	{
		free(context->object);
		p1 = context->parameters;
		while (p1)
		{
			free(p1->name);
			free(p1->value);
			p2 = p1->next;
			free(p1);
			p1 = p2;
		}
		obj = context->next;
		free(context);
		context = obj;
	}
}

/**
 * Return the number of configured threads
 *
 * @return The number of threads configured in the config file
 */
int
config_threadcount()
{
	return gateway.n_threads;
}

/**
 * Return the number of non-blocking polls to be done before a blocking poll
 * is issued.
 *
 * @return The number of blocking poll calls to make before a blocking call
 */
unsigned int
config_nbpolls()
{
	return gateway.n_nbpoll;
}

/**
 * Return the configured number of milliseconds for which we wait when we do
 * a blocking poll call.
 *
 * @return The number of milliseconds to sleep in a blocking poll call
 */
unsigned int
config_pollsleep()
{
	return gateway.pollsleep;
}

/**
 * Return the feedback config data pointer
 *
 * @return  The feedback config data pointer
 */
FEEDBACK_CONF *
config_get_feedback_data()
{
	return &feedback;
}

static struct {
	char		*logname;
	logfile_id_t	logfile;
} lognames[] = {
	{ "log_messages", LOGFILE_MESSAGE },
	{ "log_trace", LOGFILE_TRACE },
	{ "log_debug", LOGFILE_DEBUG },
	{ NULL, 0 }
};
/**
 * Configuration handler for items in the global [MaxScale] section
 *
 * @param name	The item name
 * @param value	The item value
 * @return 0 on error
 */
static	int
handle_global_item(const char *name, const char *value)
{
int i;
	if (strcmp(name, "threads") == 0)
	{
		gateway.n_threads = atoi(value);
	}
	else if (strcmp(name, "non_blocking_polls") == 0)
	{ 
		gateway.n_nbpoll = atoi(value);
	}
	else if (strcmp(name, "poll_sleep") == 0)
	{
		gateway.pollsleep = atoi(value);
        }
	else if (strcmp(name, "ms_timestamp") == 0)
	{
		skygw_set_highp(atoi(value));
	}
	else
	{
		for (i = 0; lognames[i].logname; i++)
		{
			if (strcasecmp(name, lognames[i].logname) == 0)
			{
				if (atoi(value))
					skygw_log_enable(lognames[i].logfile);
				else
					skygw_log_disable(lognames[i].logfile);
			}
		}
        }
	return 1;
}

/**
 * Configuration handler for items in the feedback [feedback] section
 *
 * @param name	The item name
 * @param value	The item value
 * @return 0 on error
 */
static	int
handle_feedback_item(const char *name, const char *value)
{
int i;
	if (strcmp(name, "feedback_enable") == 0)
	{
		feedback.feedback_enable = config_truth_value((char *)value);
	}
	else if (strcmp(name, "feedback_user_info") == 0)
	{
		feedback.feedback_user_info = strdup(value);
        }
	else if (strcmp(name, "feedback_url") == 0)
	{
		feedback.feedback_url = strdup(value);
        }
	if (strcmp(name, "feedback_timeout") == 0)
	{
		feedback.feedback_timeout = atoi(value);
	}
	if (strcmp(name, "feedback_connect_timeout") == 0)
	{
		feedback.feedback_connect_timeout = atoi(value);
	}
	return 1;
}

/**
 * Set the defaults for the global configuration options
 */
static void
global_defaults()
{
	uint8_t mac_addr[6]="";
	struct utsname uname_data;
	gateway.n_threads = 1;
	gateway.n_nbpoll = DEFAULT_NBPOLLS;
	gateway.pollsleep = DEFAULT_POLLSLEEP;
	if (version_string != NULL)
		gateway.version_string = strdup(version_string);
	else
		gateway.version_string = NULL;
	gateway.id=0;

	/* get release string */
	if(!config_get_release_string(gateway.release_string))
	    sprintf(gateway.release_string,"undefined");

	/* get first mac_address in SHA1 */
	if(config_get_ifaddr(mac_addr)) {
		gw_sha1_str(mac_addr, 6, gateway.mac_sha1);
	} else {
		memset(gateway.mac_sha1, '\0', sizeof(gateway.mac_sha1));
		memcpy(gateway.mac_sha1, "MAC-undef", 9);
	}

	/* get uname info */
	if (uname(&uname_data))
		strcpy(gateway.sysname, "undefined");
	else
		strncpy(gateway.sysname, uname_data.sysname, _SYSNAME_STR_LENGTH);
}

/**
 * Set the defaults for the feedback configuration options
 */
static void
feedback_defaults()
{
	feedback.feedback_enable = 0;
	feedback.feedback_user_info = NULL;
	feedback.feedback_last_action = _NOTIFICATION_SEND_PENDING;
	feedback.feedback_timeout = _NOTIFICATION_OPERATION_TIMEOUT;
	feedback.feedback_connect_timeout = _NOTIFICATION_CONNECT_TIMEOUT;
	feedback.feedback_url = NULL;
	feedback.release_info = gateway.release_string;
	feedback.sysname = gateway.sysname;
	feedback.mac_sha1 = gateway.mac_sha1;
}

/**
 * Process a configuration context update and turn it into the set of object
 * we need.
 *
 * @param context	The configuration data
 */
static	int
process_config_update(CONFIG_CONTEXT *context)
{
CONFIG_CONTEXT		*obj;
SERVICE			*service;
SERVER			*server;

	/**
	 * Process the data and create the services and servers defined
	 * in the data.
	 */
	obj = context;
	while (obj)
	{
		char *type = config_get_value(obj->parameters, "type");
		if (type == NULL)
                {
                    LOGIF(LE,
                          (skygw_log_write_flush(
                                  LOGFILE_ERROR,
                                  "Error : Configuration object %s has no type.",
                                  obj->object)));
                }
		else if (!strcmp(type, "service"))
		{
			char *router = config_get_value(obj->parameters,
                                                        "router");
			if (router)
			{
				if ((service = service_find(obj->object)) != NULL)
				{
                                        char *user;
					char *auth;
					char *enable_root_user;

					char *connection_timeout;

                    char* auth_all_servers;
					char* strip_db_esc;
                    char* max_slave_conn_str;
                    char* max_slave_rlag_str;
					char *version_string;
					char *allow_localhost_match_wildcard_host;

					enable_root_user = config_get_value(obj->parameters, "enable_root_user");

					connection_timeout = config_get_value(obj->parameters, "connection_timeout");
<<<<<<< HEAD
					
                    user = config_get_value(obj->parameters,
=======

                                        user = config_get_value(obj->parameters,
>>>>>>> 59245b50
                                                                "user");
					auth = config_get_value(obj->parameters,
                                                                "passwd");
                    
                    auth_all_servers = config_get_value(obj->parameters, "auth_all_servers");
                    strip_db_esc = config_get_value(obj->parameters, "strip_db_esc");
					version_string = config_get_value(obj->parameters, "version_string");
					allow_localhost_match_wildcard_host = config_get_value(obj->parameters, "localhost_match_wildcard_host");

					if (version_string) {
						if (service->version_string) {
							free(service->version_string);
						}
						service->version_string = strdup(version_string);
					}

					if (user && auth) {
						service_update(service, router,
                                                               user,
                                                               auth);
						if (enable_root_user)
							serviceEnableRootUser(service, atoi(enable_root_user));

						if (connection_timeout)
							serviceSetTimeout(service, atoi(connection_timeout));


                                                if(auth_all_servers)
                                                    serviceAuthAllServers(service, atoi(auth_all_servers));
						if(strip_db_esc)
                                                    serviceStripDbEsc(service, atoi(strip_db_esc));

						if (allow_localhost_match_wildcard_host)
							serviceEnableLocalhostMatchWildcardHost(
								service,
								atoi(allow_localhost_match_wildcard_host));
                                                
                                                /** Read, validate and set max_slave_connections */        
                                                max_slave_conn_str = 
                                                        config_get_value(
                                                                obj->parameters, 
                                                                "max_slave_connections");

                                                if (max_slave_conn_str != NULL)
                                                {
                                                        CONFIG_PARAMETER* param;
                                                        bool              succp;
                                                        
                                                        param = config_get_param(obj->parameters, 
                                                                        "max_slave_connections");
                                                        
							if (param == NULL)
							{
								succp = false;
							}
							else 
							{
								succp = service_set_param_value(
										service,
										param,
										max_slave_conn_str, 
										COUNT_ATMOST,
										(PERCENT_TYPE|COUNT_TYPE));
							}
							
                                                        if (!succp && param != NULL)
                                                        {
                                                                LOGIF(LM, (skygw_log_write(
                                                                        LOGFILE_MESSAGE,
                                                                        "* Warning : invalid value type "
                                                                        "for parameter \'%s.%s = %s\'\n\tExpected "
                                                                        "type is either <int> for slave connection "
                                                                        "count or\n\t<int>%% for specifying the "
                                                                        "maximum percentage of available the "
                                                                        "slaves that will be connected.",
                                                                        ((SERVICE*)obj->element)->name,
                                                                                                param->name,
                                                                                                param->value)));
                                                        }
                                                }
                                                /** Read, validate and set max_slave_replication_lag */
                                                max_slave_rlag_str = 
                                                        config_get_value(obj->parameters, 
                                                                 "max_slave_replication_lag");
                                                
                                                if (max_slave_rlag_str != NULL)
                                                {
                                                        CONFIG_PARAMETER* param;
                                                        bool              succp;
                                                        
                                                        param = config_get_param(
                                                                        obj->parameters, 
                                                                        "max_slave_replication_lag");
                                                        
							if (param == NULL)
							{
								succp = false;
							}
							else 
							{
								succp = service_set_param_value(
										service,
										param,
										max_slave_rlag_str,
										COUNT_ATMOST,
										COUNT_TYPE);
							}
							
                                                        if (!succp)
                                                        {
															if(param){
                                                                LOGIF(LM, (skygw_log_write(
                                                                        LOGFILE_MESSAGE,
                                                                        "* Warning : invalid value type "
                                                                        "for parameter \'%s.%s = %s\'\n\tExpected "
                                                                        "type is <int> for maximum "
                                                                        "slave replication lag.",
                                                                        ((SERVICE*)obj->element)->name,
                                                                        param->name,
                                                                        param->value)));                                                                
															}else{
                                                                LOGIF(LE, (skygw_log_write(
                                                                        LOGFILE_ERROR,
                                                                        "Error : parameter was NULL")));                                                                
															}
                                                        }
                                                }
					}

					obj->element = service;
				}
				else
				{
                    char *user;
					char *auth;
					char *enable_root_user;
					char *connection_timeout;
					char *allow_localhost_match_wildcard_host;
                    char *auth_all_servers;
                    char *strip_db_esc;

					enable_root_user = 
                                                config_get_value(obj->parameters, 
                                                                 "enable_root_user");
<<<<<<< HEAD
					

					connection_timeout = config_get_value(obj->parameters,
                                                          "connection_timeout");
					
					auth_all_servers = 
                                                config_get_value(obj->parameters, 
                                                                 "auth_all_servers");
					strip_db_esc = 
                                                config_get_value(obj->parameters, 
                                                                 "strip_db_esc");

=======
					connection_timeout = 
                                                config_get_value(obj->parameters, 
                                                                 "connection_timeout");
>>>>>>> 59245b50
					allow_localhost_match_wildcard_host = 

						config_get_value(obj->parameters, "localhost_match_wildcard_host");
                    
                    user = config_get_value(obj->parameters,
                                            "user");
					auth = config_get_value(obj->parameters,
                                            "passwd");
					obj->element = service_alloc(obj->object,
                                                 router);
                    
					if (obj->element && user && auth)
                                        {
						serviceSetUser(obj->element,
                                                               user,
                                                               auth);
						if (enable_root_user)
							serviceEnableRootUser(obj->element, atoi(enable_root_user));

						if (connection_timeout)
							serviceSetTimeout(obj->element, atoi(connection_timeout));

						if (allow_localhost_match_wildcard_host)
							serviceEnableLocalhostMatchWildcardHost(
								obj->element,
								atoi(allow_localhost_match_wildcard_host));
                                        }
				}
			}
			else
			{
				obj->element = NULL;
				LOGIF(LE, (skygw_log_write_flush(
                                        LOGFILE_ERROR,
                                        "Error : No router defined for service "
                                        "'%s'.",
                                        obj->object)));
			}
		}
		else if (!strcmp(type, "server"))
		{
                        char *address;
			char *port;
			char *protocol;
			char *monuser;
			char *monpw;
                        
			address = config_get_value(obj->parameters, "address");
			port = config_get_value(obj->parameters, "port");
			protocol = config_get_value(obj->parameters, "protocol");
			monuser = config_get_value(obj->parameters,
                                                   "monitoruser");
			monpw = config_get_value(obj->parameters, "monitorpw");

                        if (address && port && protocol)
			{
				if ((server =
                                     server_find(address, atoi(port))) != NULL)
				{
					server_update(server,
                                                      protocol,
                                                      monuser,
                                                      monpw);
					obj->element = server;
				}
				else
				{
					obj->element = server_alloc(address,
                                                                    protocol,
                                                                    atoi(port));
					if (obj->element && monuser && monpw)
                                        {
						serverAddMonUser(obj->element,
                                                                 monuser,
                                                                 monpw);
                                        }
				}
			}
			else
                        {
				LOGIF(LE, (skygw_log_write_flush(
                                        LOGFILE_ERROR,
                                        "Error : Server '%s' is missing a "
                                        "required "
                                        "configuration parameter. A server must "
                                        "have address, port and protocol "
                                        "defined.",
                                        obj->object)));
                        }
		}
		obj = obj->next;
	}

	/*
	 * Now we have the services we can add the servers to the services
	 * add the protocols to the services
	 */
	obj = context;
	while (obj)
	{
		char *type = config_get_value(obj->parameters, "type");
		if (type == NULL)
			;
		else if (!strcmp(type, "service"))
		{
                        char *servers;
			char *roptions;
			char *filters;
                        
			servers = config_get_value(obj->parameters, "servers");
			roptions = config_get_value(obj->parameters,
                                                    "router_options");
			filters = config_get_value(obj->parameters, "filters");
			if (servers && obj->element)
			{
				char *lasts;
				char *s = strtok_r(servers, ",", &lasts);
				while (s)
				{
					CONFIG_CONTEXT *obj1 = context;
					int		found = 0;
					while (obj1)
					{
						if (strcmp(trim(s), obj1->object) == 0 &&
                                                    obj->element && obj1->element)
                                                {
							found = 1;
							if (!serviceHasBackend(obj->element, obj1->element))
                                                        {
								serviceAddBackend(
                                                                        obj->element,
                                                                        obj1->element);
                                                        }
                                                }
						obj1 = obj1->next;
					}
					if (!found)
					{
						LOGIF(LE, (skygw_log_write_flush(
		                                        LOGFILE_ERROR,
							"Error: Unable to find "
							"server '%s' that is "
							"configured as part of "
							"service '%s'.",
							s, obj->object)));
					}
					s = strtok_r(NULL, ",", &lasts);
				}
			}
			if (roptions && obj->element)
			{
				char *lasts;
				char *s = strtok_r(roptions, ",", &lasts);
				serviceClearRouterOptions(obj->element);
				while (s)
				{
					serviceAddRouterOption(obj->element, s);
					s = strtok_r(NULL, ",", &lasts);
				}
			}
			if (filters && obj->element)
				serviceSetFilters(obj->element, filters);
		}
		else if (!strcmp(type, "listener"))
		{
                        char *service;
			char *port;
			char *protocol;
			char *address;
			char *socket;

                        service = config_get_value(obj->parameters, "service");
			address = config_get_value(obj->parameters, "address");
			port = config_get_value(obj->parameters, "port");
			protocol = config_get_value(obj->parameters, "protocol");
			socket = config_get_value(obj->parameters, "socket");

                        if (service && socket && protocol)
			{
				CONFIG_CONTEXT *ptr = context;
				while (ptr && strcmp(ptr->object, service) != 0)
					ptr = ptr->next;
                                
				if (ptr &&
                                    ptr->element &&
                                    serviceHasProtocol(ptr->element,
                                                       protocol,
                                                       0) == 0)
				{
					serviceAddProtocol(ptr->element,
                                                           protocol,
							   socket,
                                                           0);
					serviceStartProtocol(ptr->element,
                                                             protocol,
                                                             0);
				}
			}

                        if (service && port && protocol)
			{
				CONFIG_CONTEXT *ptr = context;
				while (ptr && strcmp(ptr->object, service) != 0)
					ptr = ptr->next;
                                
				if (ptr &&
                                    ptr->element &&
                                    serviceHasProtocol(ptr->element,
                                                       protocol,
                                                       atoi(port)) == 0)
				{
					serviceAddProtocol(ptr->element,
                                                           protocol,
							   address,
                                                           atoi(port));
					serviceStartProtocol(ptr->element,
                                                             protocol,
                                                             atoi(port));
				}
			}
		}
		else if (strcmp(type, "server") != 0 &&
                         strcmp(type, "monitor") != 0 &&
			 strcmp(type, "filter") != 0)
		{
			LOGIF(LE, (skygw_log_write_flush(
                                LOGFILE_ERROR,
                                "Error : Configuration object %s has an invalid "
                                "type specified.",
                                obj->object)));
		}
		obj = obj->next;
	}
	return 1;
}

static char *service_params[] =
	{
                "type",
                "router",
                "router_options",
                "servers",
                "user",
                "passwd",
                "enable_root_user",
                "connection_timeout",
                "auth_all_servers",
                "strip_db_esc",
                "localhost_match_wildcard_host",
                "max_slave_connections",
                "max_slave_replication_lag",
                "use_sql_variables_in",		/*< rwsplit only */
                "subservices",
                "version_string",
                "filters",
                "weightby",
                NULL
        };

static char *listener_params[] =
	{
                "type",
                "service",
                "protocol",
                "port",
                "address",
                "socket",
                NULL
        };

static char *monitor_params[] =
	{
                "type",
                "module",
                "servers",
                "user",
                "passwd",
		"monitor_interval",
		"detect_replication_lag",
		"detect_stale_master",
		"disable_master_failback",
		"backend_connect_timeout",
		"backend_read_timeout",
		"backend_write_timeout",
                NULL
        };
/**
 * Check the configuration objects have valid parameters
 */
static void
check_config_objects(CONFIG_CONTEXT *context)
{
CONFIG_CONTEXT		*obj;
CONFIG_PARAMETER 	*params;
char			*type, **param_set;
int			i;

	/**
	 * Process the data and create the services and servers defined
	 * in the data.
	 */
	obj = context;
	while (obj)
	{
		param_set = NULL;
		if (obj->parameters &&
			(type = config_get_value(obj->parameters, "type")))
		{
			if (!strcmp(type, "service"))
				param_set = service_params;
			else if (!strcmp(type, "listener"))
				param_set = listener_params;
			else if (!strcmp(type, "monitor"))
				param_set = monitor_params;
		}
		if (param_set != NULL)
		{
			params = obj->parameters;
			while (params)
			{
				int found = 0;
				for (i = 0; param_set[i]; i++)
					if (!strcmp(params->name, param_set[i]))
						found = 1;
				if (found == 0)
					LOGIF(LE, (skygw_log_write_flush(
                                                LOGFILE_ERROR,
                                                "Error : Unexpected parameter "
                                                "'%s' for object '%s' of type "
                                                "'%s'.",
						params->name,
                                                obj->object,
                                                type)));
				params = params->next;
			}
		}
		obj = obj->next;
	}
}

/**
 * Set qualified parameter value to CONFIG_PARAMETER struct.
 */
bool config_set_qualified_param(
        CONFIG_PARAMETER* param, 
        void* val, 
        config_param_type_t type)
{
        bool succp;
        
        switch (type) {
                case STRING_TYPE:
                        param->qfd.valstr = strndup((const char *)val, MAX_PARAM_LEN);
                        succp = true;
                        break;

                case COUNT_TYPE:
                        param->qfd.valcount = *(int *)val;
                        succp = true;
                        break;
                        
                case PERCENT_TYPE:
                        param->qfd.valpercent = *(int *)val;
                        succp = true;
                        break;
                        
                case BOOL_TYPE:
                        param->qfd.valbool = *(bool *)val;
                        succp = true;
                        break;

		case SQLVAR_TARGET_TYPE:
			param->qfd.valtarget = *(target_t *)val;
			succp = true;
			break;
                default:
                        succp = false;
                        break;
        }
        
        if (succp)
        {
                param->qfd_param_type = type;
        }
        return succp;
}

/**
 * Used for boolean settings where values may be 1, yes or true
 * to enable a setting or -, no, false to disable a setting.
 *
 * @param	str	String to convert to a boolean
 * @return	Truth value
 */
int
config_truth_value(char *str)
{
	if (strcasecmp(str, "true") == 0 || strcasecmp(str, "on") == 0 || strcasecmp(str, "yes") == 0)
	{
		return 1;
	}
	if (strcasecmp(str, "false") == 0 || strcasecmp(str, "off") == 0 || strcasecmp(str, "no") == 0)
	{
		return 0;
	}
	return atoi(str);
}

static char *InternalRouters[] = {
	"debugcli",
	"cli",
	NULL
};

/**
 * Determine if the router is one of the special internal services that
 * MaxScale offers.
 *
 * @param router	The router name
 * @return	Non-zero if the router is in the InternalRouters table
 */
static int
internalService(char *router)
{
int	i;

	if (router)
	{
		for (i = 0; InternalRouters[i]; i++)
			if (strcmp(router, InternalRouters[i]) == 0)
				return 1;
	}
	return 0;
}
/**
 * Get the MAC address of first network interface
 *
 * and fill the provided allocated buffer with SHA1 encoding
 * @param output	Allocated 6 bytes buffer
 * @return 1 on success, 0 on failure
 *
 */
int
config_get_ifaddr(unsigned char *output)
{
	struct ifreq ifr;
	struct ifconf ifc;
	char buf[1024];
	struct ifreq* it;
	struct ifreq* end;
	int success = 0;

	int sock = socket(AF_INET, SOCK_DGRAM, IPPROTO_IP);
	if (sock == -1) {
		return 0;
	};

	ifc.ifc_len = sizeof(buf);
	ifc.ifc_buf = buf;
	if (ioctl(sock, SIOCGIFCONF, &ifc) == -1) {
		return 0;
	}

	it = ifc.ifc_req;
	end = it + (ifc.ifc_len / sizeof(struct ifreq));

	for (; it != end; ++it) {
		strcpy(ifr.ifr_name, it->ifr_name);
		if (ioctl(sock, SIOCGIFFLAGS, &ifr) == 0) {
			if (! (ifr.ifr_flags & IFF_LOOPBACK)) { /* don't count loopback */
				if (ioctl(sock, SIOCGIFHWADDR, &ifr) == 0) {
					success = 1;
					break;
				}
			}
		} else {
			return 0;
		}
	}

	if (success)
		memcpy(output, ifr.ifr_hwaddr.sa_data, 6);

	return success;
}

/**
 * Get the linux distribution info
 *
 * @param release	The allocated buffer where
 *			the found distribution is copied into.
 * @return 1 on success, 0 on failure
 *
 */
int
config_get_release_string(char* release)
{
	const char *masks[]= {
		"/etc/*-version", "/etc/*-release",
		"/etc/*_version", "/etc/*_release"
	};

	bool have_distribution;
	char distribution[_RELEASE_STR_LENGTH]="";
	int fd;
	int i;
	char *to;

	have_distribution= false;

	/* get data from lsb-release first */
	if ((fd= open("/etc/lsb-release", O_RDONLY)) != -1)
	{
		/* LSB-compliant distribution! */
		size_t len= read(fd, (char*)distribution, sizeof(distribution)-1);
		close(fd);
		if (len != (size_t)-1)
		{
			distribution[len]= 0;
			char *found= strstr(distribution, "DISTRIB_DESCRIPTION=");
			if (found)
			{
				have_distribution = true;
				char *end = strstr(found, "\n");
				if (end == NULL)
				end = distribution + len;
				found += 20;

				if (*found == '"' && end[-1] == '"')
				{
					found++;
					end--;
				}
				*end = 0;

				to = strcpy(distribution, "lsb: ");
				memmove(to, found, end - found + 1);

				strncpy(release, to, _RELEASE_STR_LENGTH);

				return 1;
			}
		}
	}

	/* if not an LSB-compliant distribution */
	for (i= 0; !have_distribution && i < 4; i++)
	{
		glob_t found;
		char *new_to;

		if (glob(masks[i], GLOB_NOSORT, NULL, &found) == 0)
		{
			int fd;
			int k = 0;
			int skipindex = 0;
			int startindex = 0;

			for (k = 0; k< found.gl_pathc; k++) {
				if (strcmp(found.gl_pathv[k], "/etc/lsb-release") == 0) {
					skipindex = k;
				}
			}

			if ( skipindex == 0)
				startindex++;

			if ((fd= open(found.gl_pathv[startindex], O_RDONLY)) != -1)
			{
			/*
				+5 and -8 below cut the file name part out of the
				full pathname that corresponds to the mask as above.
			*/
				new_to = strcpy(distribution, found.gl_pathv[0] + 5);
				new_to += 8;
				*new_to++ = ':';
				*new_to++ = ' ';

				size_t to_len= distribution + sizeof(distribution) - 1 - new_to;
				size_t len= read(fd, (char*)new_to, to_len);

				close(fd);

				if (len != (size_t)-1)
				{
					new_to[len]= 0;
					char *end= strstr(new_to, "\n");
					if (end)
						*end= 0;

					have_distribution= true;
					strncpy(release, new_to, _RELEASE_STR_LENGTH);
				}
			}
		}
		globfree(&found);
	}

	if (have_distribution)
		return 1;
	else
		return 0;
}

/**
 * Add the 'send_feedback' task to the task list
 */
void
config_enable_feedback_task(void) {
	FEEDBACK_CONF *cfg = config_get_feedback_data();
	int url_set = 0;
	int user_info_set = 0;
	int enable_set = cfg->feedback_enable;

	url_set = cfg->feedback_url != NULL && strlen(cfg->feedback_url);	
	user_info_set = cfg->feedback_user_info != NULL && strlen(cfg->feedback_user_info);

	if (enable_set && url_set && user_info_set) {
		/* Add the task to the tasl list */
        	if (hktask_add("send_feedback", module_feedback_send, cfg, 1800)) {

			LOGIF(LM, (skygw_log_write_flush(
				LOGFILE_MESSAGE,
				"Notification service feedback task started: URL=%s, User-Info=%s, Frequency %u seconds",
				cfg->feedback_url,
				cfg->feedback_user_info,
				1800)));
		}
	} else {
		if (enable_set) {
			LOGIF(LE, (skygw_log_write_flush(
				LOGFILE_ERROR,
				"Error: Notification service feedback cannot start: feedback_enable=1 but"
				" some required parameters are not set: %s%s%s",
				url_set == 0 ? "feedback_url is not set" : "", (user_info_set == 0 && url_set == 0) ? ", " : "", user_info_set == 0 ? "feedback_user_info is not set" : "")));
		} else {
			LOGIF(LT, (skygw_log_write_flush(
				LOGFILE_TRACE,
				"Notification service feedback is not enabled")));
		}
	}
}

/**
 * Remove the 'send_feedback' task
 */
void
config_disable_feedback_task(void) {
        hktask_remove("send_feedback");
}<|MERGE_RESOLUTION|>--- conflicted
+++ resolved
@@ -308,7 +308,7 @@
 				char *auth;
 				char *enable_root_user;
 				char *connection_timeout;
-                char *auth_all_servers;
+				char *auth_all_servers;
 				char *strip_db_esc;
 				char *weightby;
 				char *version_string;
@@ -324,19 +324,19 @@
 							"enable_root_user");
 
 				connection_timeout = 
-                    config_get_value(
-                                     obj->parameters,
-                                     "connection_timeout");
-
-                auth_all_servers = 
-                    config_get_value(
-                                     obj->parameters, 
-                                     "auth_all_servers");
+					config_get_value(
+						obj->parameters,
+						"connection_timeout");
+
+				auth_all_servers = 
+					config_get_value(
+						obj->parameters, 
+						"auth_all_servers");
 
 				strip_db_esc = 
-                    config_get_value(
-                                     obj->parameters, 
-                                     "strip_db_esc");
+					config_get_value(
+						obj->parameters, 
+						"strip_db_esc");
                 
 				allow_localhost_match_wildcard_host =
 					config_get_value(obj->parameters, 
@@ -389,21 +389,17 @@
 
 				if (connection_timeout)
 					serviceSetTimeout(
-<<<<<<< HEAD
                                       obj->element, 
                                       atoi(connection_timeout));
 
-                if(auth_all_servers)
-                    serviceAuthAllServers(obj->element, 
-                                          config_truth_value(auth_all_servers));
+				if(auth_all_servers)
+					serviceAuthAllServers(obj->element, 
+						config_truth_value(auth_all_servers));
+
 				if(strip_db_esc)
-                    serviceStripDbEsc(obj->element, 
-                                      config_truth_value(strip_db_esc));
-=======
-                                                obj->element, 
-                                                atoi(connection_timeout));
-
->>>>>>> 59245b50
+					serviceStripDbEsc(obj->element, 
+						config_truth_value(strip_db_esc));
+
 				if (weightby)
 					serviceWeightBy(obj->element, weightby);
 
@@ -1441,29 +1437,23 @@
 
 					char *connection_timeout;
 
-                    char* auth_all_servers;
+					char* auth_all_servers;
 					char* strip_db_esc;
-                    char* max_slave_conn_str;
-                    char* max_slave_rlag_str;
+					char* max_slave_conn_str;
+					char* max_slave_rlag_str;
 					char *version_string;
 					char *allow_localhost_match_wildcard_host;
 
 					enable_root_user = config_get_value(obj->parameters, "enable_root_user");
 
 					connection_timeout = config_get_value(obj->parameters, "connection_timeout");
-<<<<<<< HEAD
-					
-                    user = config_get_value(obj->parameters,
-=======
-
-                                        user = config_get_value(obj->parameters,
->>>>>>> 59245b50
-                                                                "user");
+					user = config_get_value(obj->parameters,
+								"user");
 					auth = config_get_value(obj->parameters,
-                                                                "passwd");
+								"passwd");
                     
-                    auth_all_servers = config_get_value(obj->parameters, "auth_all_servers");
-                    strip_db_esc = config_get_value(obj->parameters, "strip_db_esc");
+					auth_all_servers = config_get_value(obj->parameters, "auth_all_servers");
+					strip_db_esc = config_get_value(obj->parameters, "strip_db_esc");
 					version_string = config_get_value(obj->parameters, "version_string");
 					allow_localhost_match_wildcard_host = config_get_value(obj->parameters, "localhost_match_wildcard_host");
 
@@ -1596,14 +1586,12 @@
 					char *enable_root_user;
 					char *connection_timeout;
 					char *allow_localhost_match_wildcard_host;
-                    char *auth_all_servers;
-                    char *strip_db_esc;
+					char *auth_all_servers;
+					char *strip_db_esc;
 
 					enable_root_user = 
                                                 config_get_value(obj->parameters, 
                                                                  "enable_root_user");
-<<<<<<< HEAD
-					
 
 					connection_timeout = config_get_value(obj->parameters,
                                                           "connection_timeout");
@@ -1615,16 +1603,10 @@
                                                 config_get_value(obj->parameters, 
                                                                  "strip_db_esc");
 
-=======
-					connection_timeout = 
-                                                config_get_value(obj->parameters, 
-                                                                 "connection_timeout");
->>>>>>> 59245b50
 					allow_localhost_match_wildcard_host = 
-
 						config_get_value(obj->parameters, "localhost_match_wildcard_host");
                     
-                    user = config_get_value(obj->parameters,
+					user = config_get_value(obj->parameters,
                                             "user");
 					auth = config_get_value(obj->parameters,
                                             "passwd");
