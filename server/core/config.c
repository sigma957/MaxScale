/*
 * Copyright (c) 2016 MariaDB Corporation Ab
 *
 * Use of this software is governed by the Business Source License included
 * in the LICENSE.TXT file and at www.mariadb.com/bsl11.
 *
 * Change Date: 2019-07-01
 *
 * On the date above, in accordance with the Business Source License, use
 * of this software will be governed by version 2 or later of the General
 * Public License.
 */

/**
 * @file config.c  - Read the gateway.cnf configuration file
 */
#include <maxscale/config.h>

#include <ctype.h>
#include <ftw.h>
#include <fcntl.h>
#include <glob.h>
#include <net/if.h>
#include <stdio.h>
#include <stdlib.h>
#include <string.h>
#include <sys/ioctl.h>
#include <ini.h>

#include <maxscale/alloc.h>
#include <maxscale/housekeeper.h>
#include <maxscale/limits.h>
#include <maxscale/log_manager.h>
#include <maxscale/notification.h>
#include <maxscale/pcre2.h>
#include <maxscale/spinlock.h>
#include <maxscale/utils.h>
#include <maxscale/paths.h>

#include "maxscale/config.h"
#include "maxscale/filter.h"
#include "maxscale/service.h"
#include "maxscale/monitor.h"
#include "maxscale/modules.h"

typedef struct duplicate_context
{
    HASHTABLE        *hash;
    pcre2_code       *re;
    pcre2_match_data *mdata;
} DUPLICATE_CONTEXT;

static bool duplicate_context_init(DUPLICATE_CONTEXT* context);
static void duplicate_context_finish(DUPLICATE_CONTEXT* context);

static bool process_config_context(CONFIG_CONTEXT *);
static bool process_config_update(CONFIG_CONTEXT *);
static char *config_get_value(MXS_CONFIG_PARAMETER *, const char *);
static char *config_get_password(MXS_CONFIG_PARAMETER *);
static const char* config_get_value_string(const MXS_CONFIG_PARAMETER *params, const char *name);
static int handle_global_item(const char *, const char *);
static int handle_feedback_item(const char *, const char *);
static void global_defaults();
static void feedback_defaults();
static bool check_config_objects(CONFIG_CONTEXT *context);
static int maxscale_getline(char** dest, int* size, FILE* file);

int config_get_ifaddr(unsigned char *output);
static int config_get_release_string(char* release);
FEEDBACK_CONF *config_get_feedback_data();
bool config_has_duplicate_sections(const char* config, DUPLICATE_CONTEXT* context);
int create_new_service(CONFIG_CONTEXT *obj);
int create_new_server(CONFIG_CONTEXT *obj);
int create_new_monitor(CONFIG_CONTEXT *context, CONFIG_CONTEXT *obj, HASHTABLE* monitorhash);
int create_new_listener(CONFIG_CONTEXT *obj);
int create_new_filter(CONFIG_CONTEXT *obj);
int configure_new_service(CONFIG_CONTEXT *context, CONFIG_CONTEXT *obj);

static const char *config_file = NULL;
static MXS_CONFIG gateway;
static FEEDBACK_CONF feedback;
char *version_string = NULL;
static bool is_persisted_config = false; /**< True if a persisted configuration file is being parsed */

static const char *service_params[] =
{
    "type",
    "router",
    "router_options",
    "servers",
    "monitor",
    "user",
    "passwd", // DEPRECATE: See config_get_password.
    "password",
    "enable_root_user",
    "max_connections",
    "max_queued_connections",
    "queued_connection_timeout",
    "connection_timeout",
    "auth_all_servers",
    "strip_db_esc",
    "localhost_match_wildcard_host",
    "version_string",
    "filters",
    "weightby",
    "log_auth_warnings",
    "retry_on_failure",
    NULL
};

static const char *listener_params[] =
{
    "authenticator_options",
    "type",
    "service",
    "protocol",
    "port",
    "address",
    "socket",
    "authenticator",
    "ssl_cert",
    "ssl_ca_cert",
    "ssl",
    "ssl_key",
    "ssl_version",
    "ssl_cert_verify_depth",
    NULL
};

static const char *monitor_params[] =
{
    "type",
    "module",
    "servers",
    "user",
    "passwd",   // DEPRECATE: See config_get_password.
    "password",
    "script",
    "events",
    "monitor_interval",
    "backend_connect_timeout",
    "backend_read_timeout",
    "backend_write_timeout",
    NULL
};

static const char *filter_params[] =
{
    "type",
    "module",
    NULL
};

static const char *server_params[] =
{
    "type",
    "protocol",
    "port",
    "address",
    "authenticator",
    "authenticator_options",
    "monitoruser",
    "monitorpw",
    "persistpoolmax",
    "persistmaxtime",
    "ssl_cert",
    "ssl_ca_cert",
    "ssl",
    "ssl_key",
    "ssl_version",
    "ssl_cert_verify_depth",
    NULL
};

/**
 * Initialize the context object used for tracking duplicate sections.
 *
 * @param context The context object to be initialized.
 *
 * @return True, if the object could be initialized.
 */
static bool duplicate_context_init(DUPLICATE_CONTEXT* context)
{
    bool rv = false;

    const int table_size = 10;
    HASHTABLE *hash = hashtable_alloc(table_size, hashtable_item_strhash, hashtable_item_strcmp);
    int errcode;
    PCRE2_SIZE erroffset;
    pcre2_code *re = pcre2_compile((PCRE2_SPTR) "^\\s*\\[(.+)\\]\\s*$", PCRE2_ZERO_TERMINATED,
                                   0, &errcode, &erroffset, NULL);
    pcre2_match_data *mdata = NULL;

    if (hash && re && (mdata = pcre2_match_data_create_from_pattern(re, NULL)))
    {
        hashtable_memory_fns(hash, hashtable_item_strdup, NULL, hashtable_item_free, NULL);

        context->hash = hash;
        context->re = re;
        context->mdata = mdata;
        rv = true;
    }
    else
    {
        pcre2_match_data_free(mdata);
        pcre2_code_free(re);
        hashtable_free(hash);
    }

    return rv;
}

/**
 * Finalize the context object used for tracking duplicate sections.
 *
 * @param context The context object to be initialized.
 */
static void duplicate_context_finish(DUPLICATE_CONTEXT* context)
{
    pcre2_match_data_free(context->mdata);
    pcre2_code_free(context->re);
    hashtable_free(context->hash);

    context->mdata = NULL;
    context->re = NULL;
    context->hash = NULL;
}


/**
 * Remove extra commas and whitespace from a string. This string is interpreted
 * as a list of string values separated by commas.
 * @param strptr String to clean
 * @return pointer to a new string or NULL if an error occurred
 */
char* config_clean_string_list(const char* str)
{
    size_t destsize = strlen(str) + 1;
    char *dest = MXS_MALLOC(destsize);

    if (dest)
    {
        pcre2_code* re;
        pcre2_match_data* data;
        int re_err;
        size_t err_offset;

        if ((re = pcre2_compile((PCRE2_SPTR) "[[:space:],]*([^,]*[^[:space:],])[[:space:],]*",
                                PCRE2_ZERO_TERMINATED, 0, &re_err, &err_offset, NULL)) == NULL ||
            (data = pcre2_match_data_create_from_pattern(re, NULL)) == NULL)
        {
            PCRE2_UCHAR errbuf[MXS_STRERROR_BUFLEN];
            pcre2_get_error_message(re_err, errbuf, sizeof(errbuf));
            MXS_ERROR("[%s] Regular expression compilation failed at %d: %s",
                      __FUNCTION__, (int)err_offset, errbuf);
            pcre2_code_free(re);
            MXS_FREE(dest);
            return NULL;
        }

        const char *replace = "$1,";
        int rval = 0;
        size_t destsize_tmp = destsize;
        while ((rval = pcre2_substitute(re, (PCRE2_SPTR) str, PCRE2_ZERO_TERMINATED, 0,
                                        PCRE2_SUBSTITUTE_GLOBAL, data, NULL,
                                        (PCRE2_SPTR) replace, PCRE2_ZERO_TERMINATED,
                                        (PCRE2_UCHAR*) dest, &destsize_tmp)) == PCRE2_ERROR_NOMEMORY)
        {
            destsize_tmp = 2 * destsize;
            char* tmp = MXS_REALLOC(dest, destsize_tmp);
            if (tmp == NULL)
            {
                MXS_FREE(dest);
                dest = NULL;
                break;
            }
            dest = tmp;
            destsize = destsize_tmp;
        }

        /** Remove the trailing comma */
        if (dest && dest[strlen(dest) - 1] == ',')
        {
            dest[strlen(dest) - 1] = '\0';
        }

        pcre2_code_free(re);
        pcre2_match_data_free(data);
    }

    return dest;
}

CONFIG_CONTEXT* config_context_create(const char *section)
{
    CONFIG_CONTEXT* ctx = (CONFIG_CONTEXT *)MXS_MALLOC(sizeof(CONFIG_CONTEXT));
    if (ctx)
    {
        ctx->object = MXS_STRDUP_A(section);
        ctx->was_persisted = is_persisted_config;
        ctx->parameters = NULL;
        ctx->next = NULL;
        ctx->element = NULL;
    }

    return ctx;
}

/**
 * Config item handler for the ini file reader
 *
 * @param userdata      The config context element
 * @param section       The config file section
 * @param name          The Parameter name
 * @param value         The Parameter value
 * @return zero on error
 */
static int
ini_handler(void *userdata, const char *section, const char *name, const char *value)
{
    CONFIG_CONTEXT   *cntxt = (CONFIG_CONTEXT *)userdata;
    CONFIG_CONTEXT   *ptr = cntxt;

    if (strcmp(section, "gateway") == 0 || strcasecmp(section, "MaxScale") == 0)
    {
        return handle_global_item(name, value);
    }
    else if (strcasecmp(section, "feedback") == 0)
    {
        return handle_feedback_item(name, value);
    }
    else if (strlen(section) == 0)
    {
        MXS_ERROR("Parameter '%s=%s' declared outside a section.", name, value);
        return 0;
    }

    /*
     * If we already have some parameters for the object
     * add the parameters to that object. If not create
     * a new object.
     */
    while (ptr && strcmp(ptr->object, section) != 0)
    {
        ptr = ptr->next;
    }

    if (!ptr)
    {
        if ((ptr = config_context_create(section)) == NULL)
        {
            return 0;
        }

        ptr->next = cntxt->next;
        cntxt->next = ptr;
    }

    if (config_get_param(ptr->parameters, name))
    {
        if (!config_append_param(ptr, name, value))
        {
            return 0;
        }
    }
    else if (!config_add_param(ptr, name, value))
    {
        return 0;
    }

    return 1;
}

/**
 * Load single configuration file.
 *
 * @param file     The file to load.
 * @param dcontext The context object used when tracking duplicate sections.
 * @param ccontext The context object used when parsing.
 *
 * @return True if the file could be parsed, false otherwise.
 */
static bool config_load_single_file(const char* file,
                                    DUPLICATE_CONTEXT* dcontext,
                                    CONFIG_CONTEXT* ccontext)
{
    int rval = -1;

    // With multiple configuration files being loaded, we need to log the file
    // currently being loaded so that the context is clear in case of errors.
    MXS_NOTICE("Loading %s.", file);

    if (!config_has_duplicate_sections(file, dcontext))
    {
        if ((rval = ini_parse(file, ini_handler, ccontext)) != 0)
        {
            char errorbuffer[1024 + 1];

            if (rval > 0)
            {
                snprintf(errorbuffer, sizeof(errorbuffer),
                         "Failed to parse configuration file %s. Error on line %d.", file, rval);
            }
            else if (rval == -1)
            {
                snprintf(errorbuffer, sizeof(errorbuffer),
                         "Failed to parse configuration file %s. Could not open file.", file);
            }
            else
            {
                snprintf(errorbuffer, sizeof(errorbuffer),
                         "Failed to parse configuration file %s. Memory allocation failed.", file);
            }

            MXS_ERROR("%s", errorbuffer);
        }
    }

    return rval == 0;
}

/**
 * The current parsing contexts must be managed explicitly since the ftw callback
 * can not have user data.
 */
static CONFIG_CONTEXT *current_ccontext;
static DUPLICATE_CONTEXT *current_dcontext;

/**
 * The nftw callback.
 *
 * @see man ftw
 */
int config_cb(const char* fpath, const struct stat *sb, int typeflag, struct FTW *ftwbuf)
{
    int rval = 0;

    if (typeflag == FTW_F) // We are only interested in files,
    {
        const char* filename = fpath + ftwbuf->base;
        const char* dot = strrchr(filename, '.');

        if (dot) // that must have a suffix,
        {
            const char* suffix = dot + 1;

            if (strcmp(suffix, "cnf") == 0) // that is ".cnf".
            {
                ss_dassert(current_dcontext);
                ss_dassert(current_ccontext);

                if (!config_load_single_file(fpath, current_dcontext, current_ccontext))
                {
                    rval = -1;
                }
            }
        }
    }

    return rval;
}

/**
 * Loads all configuration files in a directory hierarchy.
 *
 * Only files with the suffix ".cnf" are considered to be configuration files.
 *
 * @param dir      The directory.
 * @param dcontext The duplicate section context.
 * @param ccontext The configuration context.
 *
 * @return True, if all configuration files in the directory hierarchy could be loaded,
 *         otherwise false.
 */
static bool config_load_dir(const char *dir, DUPLICATE_CONTEXT *dcontext, CONFIG_CONTEXT *ccontext)
{
    // Since there is no way to pass userdata to the callback, we need to store
    // the current context into a static variable. Consequently, we need lock.
    // Should not matter since config_load() is called once at startup.
    static SPINLOCK lock = SPINLOCK_INIT;

    int nopenfd = 5; // Maximum concurrently opened directory descriptors

    spinlock_acquire(&lock);
    current_dcontext = dcontext;
    current_ccontext = ccontext;
    int rv = nftw(dir, config_cb, nopenfd, FTW_PHYS);
    current_ccontext = NULL;
    current_dcontext = NULL;
    spinlock_release(&lock);

    return rv == 0;
}

/**
 * Check if a directory exists
 *
 * This function also logs warnings if the directory cannot be accessed or if
 * the file is not a directory.
 * @param dir Directory to check
 * @return True if the file is an existing directory
 */
static bool is_directory(const char *dir)
{
    bool rval = false;
    struct stat st;
    if (stat(dir, &st) == -1)
    {
        if (errno == ENOENT)
        {
            MXS_NOTICE("%s does not exist, not reading.", dir);
        }
        else
        {
            char errbuf[MXS_STRERROR_BUFLEN];
            MXS_WARNING("Could not access %s, not reading: %s",
                        dir, strerror_r(errno, errbuf, sizeof(errbuf)));
        }
    }
    else
    {
        if (S_ISDIR(st.st_mode))
        {
            rval = true;
        }
        else
        {
            MXS_WARNING("%s exists, but it is not a directory. Ignoring.", dir);
        }
    }

    return rval;
}

/**
 * @brief Check if a directory contains .cnf files
 *
 * @param path Path to a directory
 * @return True if the directory contained one or more .cnf files
 */
static bool contains_cnf_files(const char *path)
{
    bool rval = false;
    glob_t matches;
    const char suffix[] = "/*.cnf";
    char pattern[strlen(path) + sizeof(suffix)];

    strcpy(pattern, path);
    strcat(pattern, suffix);
    int rc = glob(pattern, GLOB_NOSORT, NULL, &matches);

    switch (rc)
    {
    case 0:
        rval = true;
        break;

    case GLOB_NOSPACE:
        MXS_OOM();
        break;

    case GLOB_ABORTED:
        MXS_ERROR("Failed to read directory '%s'", path);
        break;

    default:
        ss_dassert(rc == GLOB_NOMATCH);
        break;
    }

    globfree(&matches);

    return rval;
}

/**
 * @brief Load the specified configuration file for MaxScale
 *
 * This function will parse the configuration file, check for duplicate sections,
 * validate the module parameters and finally turn it into a set of objects.
 *
 * @param filename        The filename of the configuration file
 * @param process_config  The function using which the successfully loaded
 *                        configuration should be processed.
 *
 * @return True on success, false on fatal error
 */
static bool
config_load_and_process(const char* filename, bool (*process_config)(CONFIG_CONTEXT*))
{
    bool rval = false;

    DUPLICATE_CONTEXT dcontext;

    if (duplicate_context_init(&dcontext))
    {
        CONFIG_CONTEXT ccontext = {.object = ""};

        if (config_load_single_file(filename, &dcontext, &ccontext))
        {
            const char DIR_SUFFIX[] = ".d";

            char dir[strlen(filename) + sizeof(DIR_SUFFIX)];
            strcpy(dir, filename);
            strcat(dir, DIR_SUFFIX);

            rval = true;

            if (is_directory(dir))
            {
                rval = config_load_dir(dir, &dcontext, &ccontext);
            }

            /** Create the persisted configuration directory if it doesn't exist */
            const char* persist_cnf = get_config_persistdir();
            mxs_mkdir_all(persist_cnf, S_IRWXU | S_IRWXG | S_IROTH | S_IXOTH);

            if (is_directory(persist_cnf) && contains_cnf_files(persist_cnf))
            {
                /**
                 * Set the global flag that we are processing a persisted configuration.
                 * This will tell the modules whether it is OK to completely overwrite
                 * the persisted configuration when changes are made.
                 *
                 * TODO: Figure out a cleaner way to do this
                 */
                is_persisted_config = true;

                MXS_NOTICE("Loading generated configuration files from '%s'", persist_cnf);
                DUPLICATE_CONTEXT p_dcontext;
                /**
                 * We need to initialize a second duplicate context for the
                 * generated configuration files as the monitors and services will
                 * have duplicate sections. The duplicate sections are used to
                 * store changes to the list of servers the services and monitors
                 * use, and thus should not be treated as errors.
                 */
                if (duplicate_context_init(&p_dcontext))
                {
                    rval = config_load_dir(persist_cnf, &p_dcontext, &ccontext);
                    duplicate_context_finish(&p_dcontext);
                }
                else
                {
                    rval = false;
                }
                is_persisted_config = false;
            }

            if (rval)
            {
                if (!check_config_objects(ccontext.next) || !process_config(ccontext.next))
                {
                    rval = false;
                    if (contains_cnf_files(persist_cnf))
                    {
                        MXS_WARNING("One or more generated configurations were found at '%s'. "
                                    "If the error relates to any of the files located there, "
                                    "remove the offending configurations from this directory.",
                                    persist_cnf);
                    }
                }
            }
        }

        config_context_free(ccontext.next);

        duplicate_context_finish(&dcontext);
    }
    return rval;
}

/**
 * @brief Load the configuration file for the MaxScale
 *
 * @param filename The filename of the configuration file
 * @return True on success, false on fatal error
 */
bool
config_load(const char *filename)
{
    ss_dassert(!config_file);

    global_defaults();
    feedback_defaults();

    config_file = filename;
    bool rval = config_load_and_process(filename, process_config_context);

    return rval;
}

/**
 * Reload the configuration file for the MaxScale
 *
 * @return True on success, false on fatal error.
 */
bool config_reload()
{
    bool rval = false;

    if (config_file)
    {
        if (gateway.version_string)
        {
            MXS_FREE(gateway.version_string);
        }

        global_defaults();
        feedback_defaults();

        rval = config_load_and_process(config_file, process_config_update);
    }
    else
    {
        MXS_ERROR("config_reload() called without the configuration having "
                  "been loaded first.");
    }

    return rval;
}

/**
 * @brief Process a configuration context and turn it into the set of objects
 *
 * @param context The parsed configuration context
 * @return False on fatal error, true on success
 */
static bool
process_config_context(CONFIG_CONTEXT *context)
{
    CONFIG_CONTEXT  *obj;
    int             error_count = 0;
    HASHTABLE*      monitorhash;

    if ((monitorhash = hashtable_alloc(5, hashtable_item_strhash, hashtable_item_strcmp)) == NULL)
    {
        MXS_ERROR("Failed to allocate, monitor configuration check hashtable.");
        return 0;
    }
    hashtable_memory_fns(monitorhash, hashtable_item_strdup, NULL, hashtable_item_free, NULL);

    /**
     * Process the data and create the services and servers defined
     * in the data.
     */
    obj = context;
    while (obj)
    {
        char *type = config_get_value(obj->parameters, "type");
        if (type)
        {
            if (!strcmp(type, "service"))
            {
                error_count += create_new_service(obj);
            }
            else if (!strcmp(type, "server"))
            {
                error_count += create_new_server(obj);
            }
            else if (!strcmp(type, "filter"))
            {
                error_count += create_new_filter(obj);
            }
        }
        else
        {
            MXS_ERROR("Configuration object '%s' has no type.", obj->object);
            error_count++;
        }
        obj = obj->next;
    }

    if (error_count == 0)
    {
        /*
         * Now we have created the services, servers and filters and we can add the
         * servers and filters to the services. Monitors are also created at this point
         * because they require a set of servers to monitor.
         */
        obj = context;
        while (obj)
        {
            char *type = config_get_value(obj->parameters, "type");
            if (type)
            {
                if (!strcmp(type, "service"))
                {
                    error_count += configure_new_service(context, obj);
                }
                else if (!strcmp(type, "listener"))
                {
                    error_count += create_new_listener(obj);
                }
                else if (!strcmp(type, "monitor"))
                {
                    error_count += create_new_monitor(context, obj, monitorhash);
                }
                else if (strcmp(type, "server") != 0 && strcmp(type, "filter") != 0)
                {
                    MXS_ERROR("Configuration object '%s' has an invalid type specified.",
                              obj->object);
                    error_count++;
                }
            }
            obj = obj->next;
        }
    }
    /** TODO: consistency check function */

    hashtable_free(monitorhash);
    /**
     * error_count += consistency_checks();
     */

#ifdef REQUIRE_LISTENERS
    if (!service_all_services_have_listeners())
    {
        error_count++;
    }
#endif

    if (error_count)
    {
        MXS_ERROR("%d errors were encountered while processing the configuration "
                  "file '%s'.", error_count, config_file);
    }

    return error_count == 0;
}

/**
 * Get the value of a config parameter
 *
 * @param params        The linked list of config parameters
 * @param name          The parameter to return
 * @return the parameter value or NULL if not found
 */
static char *
config_get_value(MXS_CONFIG_PARAMETER *params, const char *name)
{
    while (params)
    {
        if (!strcmp(params->name, name))
        {
            return params->value;
        }

        params = params->next;
    }
    return NULL;
}

// DEPRECATE: In 2.1 complain but accept if "passwd" is provided, in 2.2
// DEPRECATE: drop support for "passwd".
/**
 * Get the value of the password parameter
 *
 * The words looked for are "password" and "passwd".
 *
 * @param params        The linked list of config parameters
 * @return the parameter value or NULL if not found
 */
static char *
config_get_password(MXS_CONFIG_PARAMETER *params)
{
    char *password = config_get_value(params, "password");
    char *passwd = config_get_value(params, "passwd");

    if (password && passwd)
    {
        MXS_WARNING("Both 'password' and 'passwd' specified. Using value of 'password'.");
    }

    return passwd ? passwd : password;
}

/**
 * Get the value of a config parameter as a string
 *
 * @param params        The linked list of config parameters
 * @param name          The parameter to return
 * @return the parameter value or null string if not found
 */
static const char* config_get_value_string(const MXS_CONFIG_PARAMETER *params, const char *name)
{
    while (params)
    {
        if (!strcmp(params->name, name))
        {
            return (const char *)params->value;
        }

        params = params->next;
    }
    return "";
}

MXS_CONFIG_PARAMETER* config_get_param(MXS_CONFIG_PARAMETER* params, const char* name)
{
    while (params)
    {
        if (!strcmp(params->name, name))
        {
            return params;
        }

        params = params->next;
    }
    return NULL;
}

bool config_get_bool(const MXS_CONFIG_PARAMETER *params, const char *key)
{
    const char *value = config_get_value_string(params, key);
    return *value ? config_truth_value(value) : false;
}

int config_get_integer(const MXS_CONFIG_PARAMETER *params, const char *key)
{
    const char *value = config_get_value_string(params, key);
    return *value ? strtol(value, NULL, 10) : 0;
}

uint64_t config_get_size(const MXS_CONFIG_PARAMETER *params, const char *key)
{
    const char *value = config_get_value_string(params, key);
    char *end;
    uint64_t size = strtoll(value, &end, 10);

    switch (*end)
    {
    case 'T':
    case 't':
        if ((*(end + 1) == 'i') || (*(end + 1) == 'I'))
        {
            size *= 1024ULL * 1024ULL * 1024ULL * 1024ULL;
        }
        else
        {
            size *= 1000ULL * 1000ULL * 1000ULL * 1000ULL;
        }
        break;

    case 'G':
    case 'g':
        if ((*(end + 1) == 'i') || (*(end + 1) == 'I'))
        {
            size *= 1024ULL * 1024ULL * 1024ULL;
        }
        else
        {
            size *= 1000ULL * 1000ULL * 1000ULL;
        }
        break;

    case 'M':
    case 'm':
        if ((*(end + 1) == 'i') || (*(end + 1) == 'I'))
        {
            size *= 1024ULL * 1024ULL;
        }
        else
        {
            size *= 1000ULL * 1000ULL;
        }
        break;

    case 'K':
    case 'k':
        if ((*(end + 1) == 'i') || (*(end + 1) == 'I'))
        {
            size *= 1024ULL;
        }
        else
        {
            size *= 1000ULL;
        }
        break;

    default:
        break;
    }

    return size;
}

const char* config_get_string(const MXS_CONFIG_PARAMETER *params, const char *key)
{
    return config_get_value_string(params, key);
}

int config_get_enum(const MXS_CONFIG_PARAMETER *params, const char *key, const MXS_ENUM_VALUE *enum_values)
{
    const char *value = config_get_value_string(params, key);
    char tmp_val[strlen(value) + 1];
    strcpy(tmp_val, value);

    int rv = 0;
    bool found = false;
    char *endptr;
    const char *delim = ", \t";
    char *tok = strtok_r(tmp_val, delim, &endptr);

    while (tok)
    {
        for (int i = 0; enum_values[i].name; i++)
        {
            if (strcmp(enum_values[i].name, tok) == 0)
            {
                found = true;
                rv |= enum_values[i].enum_value;
            }
        }
        tok = strtok_r(NULL, delim, &endptr);
    }

    return found ? rv : -1;
}

SERVICE* config_get_service(const MXS_CONFIG_PARAMETER *params, const char *key)
{
    const char *value = config_get_value_string(params, key);
    return service_find(value);
}

SERVER* config_get_server(const MXS_CONFIG_PARAMETER *params, const char *key)
{
    const char *value = config_get_value_string(params, key);
    return server_find_by_unique_name(value);
}

char* config_copy_string(const MXS_CONFIG_PARAMETER *params, const char *key)
{
    const char *value = config_get_value_string(params, key);

    char *rval = NULL;

    if (*value)
    {
        rval = MXS_STRDUP_A(value);
    }

    return rval;
}

MXS_CONFIG_PARAMETER* config_clone_param(const MXS_CONFIG_PARAMETER* param)
{
    MXS_CONFIG_PARAMETER *p2 = MXS_MALLOC(sizeof(MXS_CONFIG_PARAMETER));

    if (p2)
    {
        p2->name = MXS_STRDUP_A(param->name);
        p2->value = MXS_STRDUP_A(param->value);
        p2->next = NULL;
    }

    return p2;
}

/**
 * Free a configuration parameter
 * @param p1 Parameter to free
 */
void config_parameter_free(MXS_CONFIG_PARAMETER* p1)
{
    while (p1)
    {
        MXS_FREE(p1->name);
        MXS_FREE(p1->value);
        MXS_CONFIG_PARAMETER* p2 = p1->next;
        MXS_FREE(p1);
        p1 = p2;
    }
}

void config_context_free(CONFIG_CONTEXT *context)
{
    CONFIG_CONTEXT   *obj;

    while (context)
    {
        obj = context->next;
        config_parameter_free(context->parameters);
        MXS_FREE(context->object);
        MXS_FREE(context);
        context = obj;
    }
}

/**
 * Return the number of configured threads
 *
 * @return The number of threads configured in the config file
 */
int
config_threadcount()
{
    return gateway.n_threads;
}

/**
 * Return the number of non-blocking polls to be done before a blocking poll
 * is issued.
 *
 * @return The number of blocking poll calls to make before a blocking call
 */
unsigned int
config_nbpolls()
{
    return gateway.n_nbpoll;
}

/**
 * Return the configured number of milliseconds for which we wait when we do
 * a blocking poll call.
 *
 * @return The number of milliseconds to sleep in a blocking poll call
 */
unsigned int
config_pollsleep()
{
    return gateway.pollsleep;
}

/**
 * Return the feedback config data pointer
 *
 * @return  The feedback config data pointer
 */
FEEDBACK_CONF *
config_get_feedback_data()
{
    return &feedback;
}

static struct
{
    char* name;
    int   priority;
    char* replacement;
} lognames[] =
{
    { "log_messages", LOG_NOTICE,  "log_notice" }, // Deprecated
    { "log_trace",    LOG_INFO,    "log_info" },   // Deprecated
    { "log_debug",    LOG_DEBUG,   NULL },
    { "log_warning",  LOG_WARNING, NULL },
    { "log_notice",   LOG_NOTICE,  NULL },
    { "log_info",     LOG_INFO,    NULL },
    { NULL, 0 }
};

/**
 * Configuration handler for items in the global [MaxScale] section
 *
 * @param name  The item name
 * @param value The item value
 * @return 0 on error
 */
static  int
handle_global_item(const char *name, const char *value)
{
    int i;
    if (strcmp(name, "threads") == 0)
    {
        if (strcmp(value, "auto") == 0)
        {
            if ((gateway.n_threads = get_processor_count()) > 1)
            {
                gateway.n_threads--;
            }
        }
        else
        {
            int thrcount = atoi(value);
            if (thrcount > 0)
            {
                gateway.n_threads = thrcount;

                int processor_count = get_processor_count();
                if (thrcount > processor_count)
                {
                    MXS_WARNING("Number of threads set to %d, which is greater than "
                                "the number of processors available: %d",
                                thrcount, processor_count);
                }
            }
            else
            {
                MXS_WARNING("Invalid value for 'threads': %s.", value);
                return 0;
            }
        }

        if (gateway.n_threads > MXS_MAX_THREADS)
        {
            MXS_WARNING("Number of threads set to %d, which is greater than the "
                        "hard maximum of %d. Number of threads adjusted down "
                        "accordingly.", gateway.n_threads, MXS_MAX_THREADS);
            gateway.n_threads = MXS_MAX_THREADS;
        }
    }
    else if (strcmp(name, "non_blocking_polls") == 0)
    {
        gateway.n_nbpoll = atoi(value);
    }
    else if (strcmp(name, "poll_sleep") == 0)
    {
        gateway.pollsleep = atoi(value);
    }
    else if (strcmp(name, "ms_timestamp") == 0)
    {
        mxs_log_set_highprecision_enabled(config_truth_value((char*)value));
    }
    else if (strcmp(name, "skip_permission_checks") == 0)
    {
        gateway.skip_permission_checks = config_truth_value((char*)value);
    }
    else if (strcmp(name, "auth_connect_timeout") == 0)
    {
        char* endptr;
        int intval = strtol(value, &endptr, 0);
        if (*endptr == '\0' && intval > 0)
        {
            gateway.auth_conn_timeout = intval;
        }
        else
        {
            MXS_WARNING("Invalid timeout value for 'auth_connect_timeout': %s", value);
        }
    }
    else if (strcmp(name, "auth_read_timeout") == 0)
    {
        char* endptr;
        int intval = strtol(value, &endptr, 0);
        if (*endptr == '\0' && intval > 0)
        {
            gateway.auth_read_timeout = intval;
        }
        else
        {
            MXS_ERROR("Invalid timeout value for 'auth_read_timeout': %s", value);
        }
    }
    else if (strcmp(name, "auth_write_timeout") == 0)
    {
        char* endptr;
        int intval = strtol(value, &endptr, 0);
        if (*endptr == '\0' && intval > 0)
        {
            gateway.auth_write_timeout = intval;
        }
        else
        {
            MXS_ERROR("Invalid timeout value for 'auth_write_timeout': %s", value);
        }
    }
    else if (strcmp(name, "query_classifier") == 0)
    {
        int len = strlen(value);
        int max_len = sizeof(gateway.qc_name) - 1;

        if (len <= max_len)
        {
            strcpy(gateway.qc_name, value);
        }
        else
        {
            MXS_ERROR("The length of '%s' is %d, while the maximum length is %d.",
                      value, len, max_len);
            return 0;
        }
    }
    else if (strcmp(name, "query_classifier_args") == 0)
    {
        gateway.qc_args = MXS_STRDUP_A(value);
    }
<<<<<<< HEAD
    else if (strcmp(name, "query_retries") == 0)
    {
        char* endptr;
        int intval = strtol(value, &endptr, 0);
        if (*endptr == '\0' && intval >= 0)
        {
            gateway.query_retries = intval;
        }
        else
        {
            MXS_ERROR("Invalid timeout value for 'query_retries': %s", value);
            return 0;
        }
    }
    else if (strcmp(name, "query_retry_timeout") == 0)
    {
        char* endptr;
        int intval = strtol(value, &endptr, 0);
        if (*endptr == '\0' && intval > 0)
        {
            gateway.query_retries = intval;
        }
        else
        {
            MXS_ERROR("Invalid timeout value for 'query_retry_timeout': %s", value);
            return 0;
=======
    else if (strcmp(name, "sql_mode") == 0)
    {
        if (strcasecmp(value, "default") == 0)
        {
            gateway.qc_sql_mode = QC_SQL_MODE_DEFAULT;
        }
        else if (strcasecmp(value, "oracle") == 0)
        {
            gateway.qc_sql_mode = QC_SQL_MODE_ORACLE;
        }
        else
        {
            MXS_ERROR("'%s' is not a valid value for '%s'. Allowed values are 'DEFAULT' and "
                      "'ORACLE'. Using 'DEFAULT' as default.", value, name);
>>>>>>> 137bf1be
        }
    }
    else if (strcmp(name, "log_throttling") == 0)
    {
        if (*value == 0)
        {
            MXS_LOG_THROTTLING throttling = { 0, 0, 0 };

            mxs_log_set_throttling(&throttling);
        }
        else
        {
            char *v = MXS_STRDUP_A(value);

            char *count = v;
            char *window_ms = NULL;
            char *suppress_ms = NULL;

            window_ms = strchr(count, ',');
            if (window_ms)
            {
                *window_ms = 0;
                ++window_ms;

                suppress_ms = strchr(window_ms, ',');
                if (suppress_ms)
                {
                    *suppress_ms = 0;
                    ++suppress_ms;
                }
            }

            if (!count || !window_ms || !suppress_ms)
            {
                MXS_ERROR("Invalid value for the `log_throttling` configuration entry: \"%s\". "
                          "No throttling will now be performed.", value);
                MXS_NOTICE("The format of the value for 'log_throttling' is \"X, Y, Z\", where "
                           "X is the maximum number of times a particular error can be logged "
                           "in the time window of Y milliseconds, before the logging is suppressed "
                           "for Z milliseconds.");
            }
            else
            {
                int c = atoi(count);
                int w = atoi(window_ms);
                int s = atoi(suppress_ms);

                if ((c >= 0) && (w >= 0) && (s >= 0))
                {
                    MXS_LOG_THROTTLING throttling;
                    throttling.count = c;
                    throttling.window_ms = w;
                    throttling.suppress_ms = s;

                    mxs_log_set_throttling(&throttling);
                }
                else
                {
                    MXS_ERROR("Invalid value for the `log_throttling` configuration entry: \"%s\". "
                              "No throttling will now be performed.", value);
                    MXS_NOTICE("The configuration entry 'log_throttling' requires as value three positive "
                               "integers (or 0).");
                }
            }

            MXS_FREE(v);
        }
    }
    else
    {
        for (i = 0; lognames[i].name; i++)
        {
            if (strcasecmp(name, lognames[i].name) == 0)
            {
                if (lognames[i].replacement)
                {
                    MXS_WARNING("In the configuration file the use of '%s' is deprecated, "
                                "use '%s' instead.",
                                lognames[i].name, lognames[i].replacement);
                }

                mxs_log_set_priority_enabled(lognames[i].priority, config_truth_value(value));
            }
        }
    }
    return 1;
}

/**
 * Free an SSL structure
 *
 * @param ssl SSL structure to free
 */
static void
free_ssl_structure(SSL_LISTENER *ssl)
{
    if (ssl)
    {
        SSL_CTX_free(ssl->ctx);
        MXS_FREE(ssl->ssl_key);
        MXS_FREE(ssl->ssl_cert);
        MXS_FREE(ssl->ssl_ca_cert);
        MXS_FREE(ssl);
    }
}

/**
 * Form an SSL structure from listener section parameters
 *
 * @param obj The configuration object for the item being created
 * @param require_cert  Whether a certificate and key are required
 * @param *error_count  An error count which may be incremented
 * @return SSL_LISTENER structure or NULL
 */
SSL_LISTENER* make_ssl_structure (CONFIG_CONTEXT *obj, bool require_cert, int *error_count)
{
    char *ssl, *ssl_version, *ssl_cert, *ssl_key, *ssl_ca_cert, *ssl_cert_verify_depth;
    int local_errors = 0;
    SSL_LISTENER *new_ssl;

    ssl = config_get_value(obj->parameters, "ssl");

    if (ssl)
    {
        if (!strcmp(ssl, "required"))
        {
            if ((new_ssl = MXS_CALLOC(1, sizeof(SSL_LISTENER))) == NULL)
            {
                return NULL;
            }
            new_ssl->ssl_method_type = SERVICE_SSL_TLS_MAX;
            ssl_cert = config_get_value(obj->parameters, "ssl_cert");
            ssl_key = config_get_value(obj->parameters, "ssl_key");
            ssl_ca_cert = config_get_value(obj->parameters, "ssl_ca_cert");
            ssl_version = config_get_value(obj->parameters, "ssl_version");
            ssl_cert_verify_depth = config_get_value(obj->parameters, "ssl_cert_verify_depth");
            new_ssl->ssl_init_done = false;

            if (ssl_version)
            {
                if (listener_set_ssl_version(new_ssl, ssl_version) != 0)
                {
                    MXS_ERROR("Unknown parameter value for 'ssl_version' for"
                              " service '%s': %s", obj->object, ssl_version);
                    local_errors++;
                }
            }

            if (ssl_cert_verify_depth)
            {
                new_ssl->ssl_cert_verify_depth = atoi(ssl_cert_verify_depth);
                if (new_ssl->ssl_cert_verify_depth < 0)
                {
                    MXS_ERROR("Invalid parameter value for 'ssl_cert_verify_depth"
                              " for service '%s': %s", obj->object, ssl_cert_verify_depth);
                    new_ssl->ssl_cert_verify_depth = 0;
                    local_errors++;
                }
            }
            else
            {
                /**
                 * Default of 9 as per Linux man page
                 */
                new_ssl->ssl_cert_verify_depth = 9;
            }

            listener_set_certificates(new_ssl, ssl_cert, ssl_key, ssl_ca_cert);

            if (require_cert && new_ssl->ssl_cert == NULL)
            {
                local_errors++;
                MXS_ERROR("Server certificate missing for service '%s'."
                          "Please provide the path to the server certificate by adding "
                          "the ssl_cert=<path> parameter", obj->object);
            }

            if (require_cert && new_ssl->ssl_ca_cert == NULL)
            {
                local_errors++;
                MXS_ERROR("CA Certificate missing for service '%s'."
                          "Please provide the path to the certificate authority "
                          "certificate by adding the ssl_ca_cert=<path> parameter",
                          obj->object);
            }

            if (require_cert && new_ssl->ssl_key == NULL)
            {
                local_errors++;
                MXS_ERROR("Server private key missing for service '%s'. "
                          "Please provide the path to the server certificate key by "
                          "adding the ssl_key=<path> parameter",
                          obj->object);
            }

            if (require_cert && access(new_ssl->ssl_ca_cert, F_OK) != 0)
            {
                MXS_ERROR("Certificate authority file for service '%s' not found: %s",
                          obj->object,
                          new_ssl->ssl_ca_cert);
                local_errors++;
            }

            if (require_cert && access(new_ssl->ssl_cert, F_OK) != 0)
            {
                MXS_ERROR("Server certificate file for service '%s' not found: %s",
                          obj->object,
                          new_ssl->ssl_cert);
                local_errors++;
            }

            if (require_cert && access(new_ssl->ssl_key, F_OK) != 0)
            {
                MXS_ERROR("Server private key file for service '%s' not found: %s",
                          obj->object,
                          new_ssl->ssl_key);
                local_errors++;
            }

            if (0 == local_errors)
            {
                return new_ssl;
            }
            *error_count += local_errors;
            MXS_FREE(new_ssl);
        }
        else if (strcmp(ssl, "disabled") != 0)
        {
            MXS_ERROR("Unknown value for 'ssl': %s. Service will not use SSL.", ssl);
        }
    }
    return NULL;
}

/**
 * Configuration handler for items in the feedback [feedback] section
 *
 * @param name  The item name
 * @param value The item value
 * @return 0 on error
 */
static  int
handle_feedback_item(const char *name, const char *value)
{
    int i;
    if (strcmp(name, "feedback_enable") == 0)
    {
        feedback.feedback_enable = config_truth_value(value);
    }
    else if (strcmp(name, "feedback_user_info") == 0)
    {
        feedback.feedback_user_info = MXS_STRDUP_A(value);
    }
    else if (strcmp(name, "feedback_url") == 0)
    {
        feedback.feedback_url = MXS_STRDUP_A(value);
    }
    if (strcmp(name, "feedback_timeout") == 0)
    {
        feedback.feedback_timeout = atoi(value);
    }
    if (strcmp(name, "feedback_connect_timeout") == 0)
    {
        feedback.feedback_connect_timeout = atoi(value);
    }
    if (strcmp(name, "feedback_frequency") == 0)
    {
        feedback.feedback_frequency = atoi(value);
    }
    return 1;
}

/**
 * Set the defaults for the global configuration options
 */
static void
global_defaults()
{
    uint8_t mac_addr[6] = "";
    struct utsname uname_data;
    gateway.config_check = false;
    gateway.n_threads = DEFAULT_NTHREADS;
    gateway.n_nbpoll = DEFAULT_NBPOLLS;
    gateway.pollsleep = DEFAULT_POLLSLEEP;
    gateway.auth_conn_timeout = DEFAULT_AUTH_CONNECT_TIMEOUT;
    gateway.auth_read_timeout = DEFAULT_AUTH_READ_TIMEOUT;
    gateway.auth_write_timeout = DEFAULT_AUTH_WRITE_TIMEOUT;
    gateway.skip_permission_checks = false;
    gateway.query_retries = DEFAULT_QUERY_RETRIES;
    gateway.query_retry_timeout = DEFAULT_QUERY_RETRY_TIMEOUT;

    if (version_string != NULL)
    {
        gateway.version_string = MXS_STRDUP_A(version_string);
    }
    else
    {
        gateway.version_string = NULL;
    }
    gateway.id = 0;

    /* get release string */
    if (!config_get_release_string(gateway.release_string))
    {
        sprintf(gateway.release_string, "undefined");
    }

    /* get first mac_address in SHA1 */
    if (config_get_ifaddr(mac_addr))
    {
        gw_sha1_str(mac_addr, 6, gateway.mac_sha1);
    }
    else
    {
        memset(gateway.mac_sha1, '\0', sizeof(gateway.mac_sha1));
        memcpy(gateway.mac_sha1, "MAC-undef", 9);
    }

    /* get uname info */
    if (uname(&uname_data))
    {
        strcpy(gateway.sysname, "undefined");
    }
    else
    {
        strcpy(gateway.sysname, uname_data.sysname);
    }

    /* query_classifier */
    memset(gateway.qc_name, 0, sizeof(gateway.qc_name));
    gateway.qc_args = NULL;
    gateway.qc_sql_mode = QC_SQL_MODE_DEFAULT;
}

/**
 * Set the defaults for the feedback configuration options
 */
static void
feedback_defaults()
{
    feedback.feedback_enable = 0;
    feedback.feedback_user_info = NULL;
    feedback.feedback_last_action = _NOTIFICATION_SEND_PENDING;
    feedback.feedback_timeout = _NOTIFICATION_OPERATION_TIMEOUT;
    feedback.feedback_connect_timeout = _NOTIFICATION_CONNECT_TIMEOUT;
    feedback.feedback_url = NULL;
    feedback.feedback_frequency = 1800;
    feedback.release_info = gateway.release_string;
    feedback.sysname = gateway.sysname;
    feedback.mac_sha1 = gateway.mac_sha1;
}

/**
 * Process a configuration context update and turn it into the set of object
 * we need.
 *
 * @param context       The configuration data
 */
static bool
process_config_update(CONFIG_CONTEXT *context)
{
    CONFIG_CONTEXT *obj;
    SERVICE        *service;
    SERVER         *server;

    /**
     * Process the data and create the services and servers defined
     * in the data.
     */
    obj = context;
    while (obj)
    {
        char *type = config_get_value(obj->parameters, "type");
        if (type == NULL)
        {
            MXS_ERROR("Configuration object %s has no type.", obj->object);
        }
        else if (!strcmp(type, "service"))
        {
            char *router = config_get_value(obj->parameters, "router");
            if (router)
            {
                if ((service = service_find(obj->object)) != NULL)
                {
                    char *user;
                    char *auth;
                    char *enable_root_user;

                    const char *max_connections;
                    const char *max_queued_connections;
                    const char *queued_connection_timeout;
                    char *connection_timeout;

                    char* auth_all_servers;
                    char* strip_db_esc;
                    char* max_slave_conn_str;
                    char* max_slave_rlag_str;
                    char *version_string;
                    char *allow_localhost_match_wildcard_host;

                    enable_root_user = config_get_value(obj->parameters, "enable_root_user");

                    connection_timeout = config_get_value(obj->parameters, "connection_timeout");
                    max_connections = config_get_value_string(obj->parameters, "max_connections");
                    max_queued_connections = config_get_value_string(obj->parameters, "max_queued_connections");
                    queued_connection_timeout = config_get_value_string(obj->parameters, "queued_connection_timeout");
                    user = config_get_value(obj->parameters, "user");
                    auth = config_get_password(obj->parameters);

                    auth_all_servers = config_get_value(obj->parameters, "auth_all_servers");
                    strip_db_esc = config_get_value(obj->parameters, "strip_db_esc");
                    version_string = config_get_value(obj->parameters, "version_string");
                    allow_localhost_match_wildcard_host =
                        config_get_value(obj->parameters, "localhost_match_wildcard_host");

                    char *log_auth_warnings = config_get_value(obj->parameters, "log_auth_warnings");
                    int truthval;
                    if (log_auth_warnings && (truthval = config_truth_value(log_auth_warnings)) != -1)
                    {
                        service->log_auth_warnings = (bool)truthval;
                    }

                    if (version_string)
                    {
                        if (service->version_string)
                        {
                            MXS_FREE(service->version_string);
                        }
                        service->version_string = MXS_STRDUP_A(version_string);
                    }

                    if (user && auth)
                    {
                        service_update(service, router, user, auth);
                        if (enable_root_user)
                        {
                            serviceEnableRootUser(service, config_truth_value(enable_root_user));
                        }

                        if (connection_timeout)
                        {
                            serviceSetTimeout(service, atoi(connection_timeout));
                        }

                        if (strlen(max_connections))
                        {
                            serviceSetConnectionLimits(service,
                                                       atoi(max_connections),
                                                       atoi(max_queued_connections),
                                                       atoi(queued_connection_timeout));
                        }

                        if (auth_all_servers)
                        {
                            serviceAuthAllServers(service, config_truth_value(auth_all_servers));
                        }

                        if (strip_db_esc)
                        {
                            serviceStripDbEsc(service, config_truth_value(strip_db_esc));
                        }

                        if (allow_localhost_match_wildcard_host)
                        {
                            serviceEnableLocalhostMatchWildcardHost(
                                service,
                                config_truth_value(allow_localhost_match_wildcard_host));
                        }

                    }

                    obj->element = service;
                }
            }
            else
            {
                obj->element = NULL;
                MXS_ERROR("No router defined for service '%s'.", obj->object);
            }
        }
        else if (!strcmp(type, "server"))
        {
            char *address = config_get_value(obj->parameters, "address");
            char *port = config_get_value(obj->parameters, "port");

            if (address && port &&
                (server = server_find(address, atoi(port))) != NULL)
            {
                char *monuser = config_get_value(obj->parameters, "monuser");
                char *monpw = config_get_value(obj->parameters, "monpw");
                server_update_credentials(server, monuser, monpw);
                obj->element = server;
            }
            else
            {
                create_new_server(obj);
            }
        }
        obj = obj->next;
    }

    return true;
}

/**
 * @brief Check if required parameters are missing
 *
 * @param name Module name
 * @param type Module type
 * @param params List of parameters for the object
 * @return True if at least one of the required parameters is missing
 */
static bool missing_required_parameters(const MXS_MODULE_PARAM *mod_params,
                                        MXS_CONFIG_PARAMETER *params)
{
    bool rval = false;

    if (mod_params)
    {
        for (int i = 0; mod_params[i].name; i++)
        {
            if ((mod_params[i].options & MXS_MODULE_OPT_REQUIRED) &&
                config_get_param(params, mod_params[i].name) == NULL)
            {
                MXS_ERROR("Mandatory parameter '%s' is not defined.", mod_params[i].name);
                rval = true;
            }
        }
    }

    return rval;
}

static bool is_path_parameter(const MXS_MODULE_PARAM *params, const char *name)
{
    bool rval = false;

    if (params)
    {
        for (int i = 0; params[i].name; i++)
        {
            if (strcmp(params[i].name, name) == 0 && params[i].type == MXS_MODULE_PARAM_PATH)
            {
                rval = true;
                break;
            }
        }
    }

    return rval;
}

static void process_path_parameter(MXS_CONFIG_PARAMETER *param)
{
    if (*param->value != '/')
    {
        const char *mod_dir = get_module_configdir();
        size_t size = strlen(param->value) + strlen(mod_dir) + 3;
        char *value = MXS_MALLOC(size);
        MXS_ABORT_IF_NULL(value);

        sprintf(value, "/%s/%s", mod_dir, param->value);
        clean_up_pathname(value);
        MXS_FREE(param->value);
        param->value = value;
    }
}

/**
 * @brief Check that the configuration objects have valid parameters
 *
 * @param context Configuration context
 * @return True if the configuration is OK, false if errors were detected
 */
static bool
check_config_objects(CONFIG_CONTEXT *context)
{
    bool rval = true;
    CONFIG_CONTEXT *obj = context;

    while (obj)
    {
        const char **param_set = NULL;
        const char *module = NULL;
        const char *type;
        const char *module_type = NULL;

        if (obj->parameters && (type = config_get_value(obj->parameters, "type")))
        {
            if (!strcmp(type, "service"))
            {
                param_set = service_params;
                module = config_get_value(obj->parameters, "router");
                module_type = MODULE_ROUTER;
            }
            else if (!strcmp(type, "listener"))
            {
                param_set = listener_params;
            }
            else if (!strcmp(type, "monitor"))
            {
                param_set = monitor_params;
                module = config_get_value(obj->parameters, "module");
                module_type = MODULE_MONITOR;
            }
            else if (!strcmp(type, "filter"))
            {
                param_set = filter_params;
                module = config_get_value(obj->parameters, "module");
                module_type = MODULE_FILTER;
            }
        }

        const MXS_MODULE *mod = module ? get_module(module, module_type) : NULL;

        if (param_set != NULL)
        {
            MXS_CONFIG_PARAMETER *params = obj->parameters;
            while (params)
            {
                int found = 0;
                for (int i = 0; param_set[i]; i++)
                {
                    if (!strcmp(params->name, param_set[i]))
                    {
                        found = 1;
                    }
                }

                if (found == 0)
                {
                    if (mod == NULL ||
                        !config_param_is_valid(mod->parameters, params->name, params->value, context))
                    {
                        MXS_ERROR("Unexpected parameter '%s' for object '%s' of type '%s', "
                                  "or '%s' is an invalid value for parameter '%s'.",
                                  params->name, obj->object, type, params->value, params->name);
                        rval = false;
                    }
                    else if (is_path_parameter(mod->parameters, params->name))
                    {
                        process_path_parameter(params);
                    }
                }
                params = params->next;
            }
        }

        if (mod && missing_required_parameters(mod->parameters, obj->parameters))
        {
            rval = false;
        }

        obj = obj->next;
    }

    return rval;
}

int
config_truth_value(const char *str)
{
    if (strcasecmp(str, "true") == 0 || strcasecmp(str, "on") == 0 ||
        strcasecmp(str, "yes") == 0 || strcasecmp(str, "1") == 0)
    {
        return 1;
    }
    if (strcasecmp(str, "false") == 0 || strcasecmp(str, "off") == 0 ||
        strcasecmp(str, "no") == 0 || strcasecmp(str, "0") == 0)
    {
        return 0;
    }

    return -1;
}

static char *InternalRouters[] =
{
    "debugcli",
    "cli",
    "maxinfo",
    "binlogrouter",
    "testroute",
    "avrorouter",
    NULL
};

/**
 * Determine if the router is one of the special internal services that
 * MaxScale offers.
 *
 * @param router        The router name
 * @return      Non-zero if the router is in the InternalRouters table
 */
bool is_internal_service(const char *router)
{
    if (router)
    {
        for (int i = 0; InternalRouters[i]; i++)
        {
            if (strcmp(router, InternalRouters[i]) == 0)
            {
                return true;
            }
        }
    }
    return false;
}
/**
 * Get the MAC address of first network interface
 *
 * and fill the provided allocated buffer with SHA1 encoding
 * @param output        Allocated 6 bytes buffer
 * @return 1 on success, 0 on failure
 *
 */
int
config_get_ifaddr(unsigned char *output)
{
    struct ifreq ifr;
    struct ifconf ifc;
    char buf[1024];
    struct ifreq* it;
    struct ifreq* end;
    int success = 0;

    int sock = socket(AF_INET, SOCK_DGRAM, IPPROTO_IP);
    if (sock == -1)
    {
        return 0;
    }

    ifc.ifc_len = sizeof(buf);
    ifc.ifc_buf = buf;
    if (ioctl(sock, SIOCGIFCONF, &ifc) == -1)
    {
        close(sock);
        return 0;
    }

    it = ifc.ifc_req;
    end = it + (ifc.ifc_len / sizeof(struct ifreq));

    for (; it != end; ++it)
    {
        strcpy(ifr.ifr_name, it->ifr_name);

        if (ioctl(sock, SIOCGIFFLAGS, &ifr) == 0)
        {
            if (!(ifr.ifr_flags & IFF_LOOPBACK))
            {
                /* don't count loopback */
                if (ioctl(sock, SIOCGIFHWADDR, &ifr) == 0)
                {
                    success = 1;
                    break;
                }
            }
        }
        else
        {
            close(sock);
            return 0;
        }
    }

    if (success)
    {
        memcpy(output, ifr.ifr_hwaddr.sa_data, 6);
    }
    close(sock);

    return success;
}

/**
 * Get the linux distribution info
 *
 * @param release The buffer where the found distribution is copied.
 *                Assumed to be at least _RELEASE_STR_LENGTH bytes.
 *
 * @return 1 on success, 0 on failure
 */
static int
config_get_release_string(char* release)
{
    const char *masks[] =
    {
        "/etc/*-version", "/etc/*-release",
        "/etc/*_version", "/etc/*_release"
    };

    bool have_distribution;
    char distribution[_RELEASE_STR_LENGTH] = "";
    int fd;

    have_distribution = false;

    /* get data from lsb-release first */
    if ((fd = open("/etc/lsb-release", O_RDONLY)) != -1)
    {
        /* LSB-compliant distribution! */
        size_t len = read(fd, (char*)distribution, sizeof(distribution) - 1);
        close(fd);

        if (len != (size_t) - 1)
        {
            distribution[len] = 0;

            char *found = strstr(distribution, "DISTRIB_DESCRIPTION=");

            if (found)
            {
                have_distribution = true;
                char *end = strstr(found, "\n");
                if (end == NULL)
                {
                    end = distribution + len;
                }
                found += 20; // strlen("DISTRIB_DESCRIPTION=")

                if (*found == '"' && end[-1] == '"')
                {
                    found++;
                    end--;
                }
                *end = 0;

                char *to = strcpy(distribution, "lsb: ");
                memmove(to, found, end - found + 1 < INT_MAX ? end - found + 1 : INT_MAX);

                strcpy(release, to);

                return 1;
            }
        }
    }

    /* if not an LSB-compliant distribution */
    for (int i = 0; !have_distribution && i < 4; i++)
    {
        glob_t found;
        char *new_to;

        if (glob(masks[i], GLOB_NOSORT, NULL, &found) == 0)
        {
            int fd;
            int k = 0;
            int skipindex = 0;
            int startindex = 0;

            for (k = 0; k < found.gl_pathc; k++)
            {
                if (strcmp(found.gl_pathv[k], "/etc/lsb-release") == 0)
                {
                    skipindex = k;
                }
            }

            if (skipindex == 0)
            {
                startindex++;
            }

            if ((fd = open(found.gl_pathv[startindex], O_RDONLY)) != -1)
            {
                /*
                  +5 and -8 below cut the file name part out of the
                  full pathname that corresponds to the mask as above.
                */
                new_to = strncpy(distribution, found.gl_pathv[0] + 5, _RELEASE_STR_LENGTH - 1);
                new_to += 8;
                *new_to++ = ':';
                *new_to++ = ' ';

                size_t to_len = distribution + sizeof(distribution) - 1 - new_to;
                size_t len = read(fd, (char*)new_to, to_len);

                close(fd);

                if (len != (size_t) - 1)
                {
                    new_to[len] = 0;
                    char *end = strstr(new_to, "\n");
                    if (end)
                    {
                        *end = 0;
                    }

                    have_distribution = true;
                    strncpy(release, new_to, _RELEASE_STR_LENGTH);
                }
            }
        }
        globfree(&found);
    }

    if (have_distribution)
    {
        return 1;
    }
    else
    {
        return 0;
    }
}

/**
 * Add the 'send_feedback' task to the task list
 */
void
config_enable_feedback_task(void)
{
    FEEDBACK_CONF *cfg = config_get_feedback_data();
    int url_set = 0;
    int user_info_set = 0;
    int enable_set = cfg->feedback_enable;

    url_set = cfg->feedback_url != NULL && strlen(cfg->feedback_url);
    user_info_set = cfg->feedback_user_info != NULL && strlen(cfg->feedback_user_info);

    if (enable_set && url_set && user_info_set)
    {
        /* Add the task to the tasl list */
        if (hktask_add("send_feedback", module_feedback_send, cfg, cfg->feedback_frequency))
        {
            MXS_NOTICE("Notification service feedback task started: URL=%s, User-Info=%s, "
                       "Frequency %u seconds",
                       cfg->feedback_url,
                       cfg->feedback_user_info,
                       cfg->feedback_frequency);
        }
    }
    else
    {
        if (enable_set)
        {
            MXS_ERROR("Notification service feedback cannot start: feedback_enable=1 but"
                      " some required parameters are not set: %s%s%s",
                      url_set == 0 ? "feedback_url is not set" : "",
                      (user_info_set == 0 && url_set == 0) ? ", " : "",
                      user_info_set == 0 ? "feedback_user_info is not set" : "");
        }
        else
        {
            MXS_INFO("Notification service feedback is not enabled.");
        }
    }
}

/**
 * Remove the 'send_feedback' task
 */
void
config_disable_feedback_task(void)
{
    hktask_remove("send_feedback");
}

unsigned long config_get_gateway_id()
{
    return gateway.id;
}

bool config_add_param(CONFIG_CONTEXT* obj, const char* key, const char* value)
{
    ss_dassert(config_get_param(obj->parameters, key) == NULL);
    bool rval = false;
    char *my_key = MXS_STRDUP(key);
    char *my_value = MXS_STRDUP(value);
    MXS_CONFIG_PARAMETER* param = (MXS_CONFIG_PARAMETER *)MXS_MALLOC(sizeof(*param));

    if (my_key && my_value && param)
    {
        param->name = my_key;
        param->value = my_value;
        param->next = obj->parameters;
        obj->parameters = param;
        rval = true;
    }
    else
    {
        MXS_FREE(my_key);
        MXS_FREE(my_value);
        MXS_FREE(param);
    }

    return rval;
}

bool config_append_param(CONFIG_CONTEXT* obj, const char* key, const char* value)
{
    MXS_CONFIG_PARAMETER *param = config_get_param(obj->parameters, key);
    ss_dassert(param);
    int paramlen = strlen(param->value) + strlen(value) + 2;
    char tmp[paramlen];
    bool rval = false;

    strcpy(tmp, param->value);
    strcat(tmp, ",");
    strcat(tmp, value);

    char *new_value = config_clean_string_list(tmp);

    if (new_value)
    {
        MXS_FREE(param->value);
        param->value = new_value;
        rval = true;
    }

    return rval;
}

MXS_CONFIG* config_get_global_options()
{
    return &gateway;
}

/**
 * Check if sections are defined multiple times in the configuration file.
 *
 * @param filename Path to the configuration file
 * @param context  The context object used for tracking the duplication
 *                 section information.
 *
 * @return True if duplicate sections were found or an error occurred
 */
bool config_has_duplicate_sections(const char* filename, DUPLICATE_CONTEXT* context)
{
    bool rval = false;

    int size = 1024;
    char *buffer = MXS_MALLOC(size * sizeof(char));

    if (buffer)
    {
        FILE* file = fopen(filename, "r");

        if (file)
        {
            while (maxscale_getline(&buffer, &size, file) > 0)
            {
                if (pcre2_match(context->re, (PCRE2_SPTR) buffer,
                                PCRE2_ZERO_TERMINATED, 0, 0,
                                context->mdata, NULL) > 0)
                {
                    /**
                     * Neither of the PCRE2 calls will fail since we know the pattern
                     * beforehand and we allocate enough memory from the stack
                     */
                    PCRE2_SIZE len;
                    pcre2_substring_length_bynumber(context->mdata, 1, &len);
                    len += 1; /** one for the null terminator */
                    PCRE2_UCHAR section[len];
                    pcre2_substring_copy_bynumber(context->mdata, 1, section, &len);

                    if (hashtable_add(context->hash, section, "") == 0)
                    {
                        MXS_ERROR("Duplicate section found: %s", section);
                        rval = true;
                    }
                }
            }
            fclose(file);
        }
        else
        {
            char errbuf[MXS_STRERROR_BUFLEN];
            MXS_ERROR("Failed to open file '%s': %s", filename,
                      strerror_r(errno, errbuf, sizeof(errbuf)));
            rval = true;
        }
    }
    else
    {
        MXS_OOM_MESSAGE("Failed to allocate enough memory when checking"
                        " for duplicate sections in configuration file.");
        rval = true;
    }

    MXS_FREE(buffer);
    return rval;
}


/**
 * Read from a FILE pointer until a newline character or the end of the file is found.
 * The provided buffer will be reallocated if it is too small to store the whole
 * line. The size after the reallocation will be stored in @c size. The read line
 * will be stored in @c dest and it will always be null terminated. The newline
 * character will not be copied into the buffer.
 * @param dest Pointer to a buffer of at least @c size bytes
 * @param size Size of the buffer
 * @param file A valid file stream
 * @return When a complete line was successfully read the function returns 1. If
 * the end of the file was reached before any characters were read the return value
 * will be 0. If the provided buffer could not be reallocated to store the complete
 * line the original size will be retained, everything read up to this point
 * will be stored in it as a null terminated string and -1 will be returned.
 */
int maxscale_getline(char** dest, int* size, FILE* file)
{
    char* destptr = *dest;
    int offset = 0;

    if (feof(file))
    {
        return 0;
    }

    while (true)
    {
        if (*size <= offset)
        {
            char* tmp = (char*) MXS_REALLOC(destptr, *size * 2);
            if (tmp)
            {
                destptr = tmp;
                *size *= 2;
            }
            else
            {
                destptr[offset - 1] = '\0';
                *dest = destptr;
                return -1;
            }
        }

        if ((destptr[offset] = fgetc(file)) == '\n' || feof(file))
        {
            destptr[offset] = '\0';
            break;
        }
        offset++;
    }

    *dest = destptr;
    return 1;
}

/**
 * Validate the SSL parameters for a service
 * @param ssl_cert SSL certificate (private key)
 * @param ssl_ca_cert SSL CA certificate
 * @param ssl_key SSL key (public key)
 * @return 0 if parameters are valid otherwise the number of errors if errors
 * were detected
 */
static int validate_ssl_parameters(CONFIG_CONTEXT* obj, char *ssl_cert, char *ssl_ca_cert, char *ssl_key)
{
    int error_count = 0;
    if (ssl_cert == NULL)
    {
        error_count++;
        MXS_ERROR("Server certificate missing for listener '%s'."
                  "Please provide the path to the server certificate by adding "
                  "the ssl_cert=<path> parameter", obj->object);
    }
    else if (access(ssl_cert, F_OK) != 0)
    {
        error_count++;
        MXS_ERROR("Server certificate file for listener '%s' not found: %s",
                  obj->object, ssl_cert);
    }

    if (ssl_ca_cert == NULL)
    {
        error_count++;
        MXS_ERROR("CA Certificate missing for listener '%s'."
                  "Please provide the path to the certificate authority "
                  "certificate by adding the ssl_ca_cert=<path> parameter",
                  obj->object);
    }
    else if (access(ssl_ca_cert, F_OK) != 0)
    {
        error_count++;
        MXS_ERROR("Certificate authority file for listener '%s' "
                  "not found: %s", obj->object, ssl_ca_cert);
    }

    if (ssl_key == NULL)
    {
        error_count++;
        MXS_ERROR("Server private key missing for listener '%s'. "
                  "Please provide the path to the server certificate key by "
                  "adding the ssl_key=<path> parameter", obj->object);
    }
    else if (access(ssl_key, F_OK) != 0)
    {
        error_count++;
        MXS_ERROR("Server private key file for listener '%s' not found: %s",
                  obj->object, ssl_key);
    }
    return error_count;
}

/**
 * @brief Add default parameters for a module to the configuration context
 *
 * Only parameters that aren't defined are added to the configuration context.
 * This allows users to override the default values.
 *
 * @param ctx Configuration context where the default parameters are added
 * @param module Name of the module
 */
void config_add_defaults(CONFIG_CONTEXT *ctx, const MXS_MODULE_PARAM *params)
{
    if (params)
    {
        for (int i = 0; params[i].name; i++)
        {
            if (params[i].default_value &&
                config_get_param(ctx->parameters, params[i].name) == NULL)
            {
                bool rv = config_add_param(ctx, params[i].name, params[i].default_value);
                MXS_ABORT_IF_FALSE(rv);
            }
        }
    }
}

/**
 * Create a new router for a service
 * @param obj Service configuration context
 * @return True if configuration was successful, false if an error occurred.
 */
int create_new_service(CONFIG_CONTEXT *obj)
{
    char *router = config_get_value(obj->parameters, "router");
    if (router == NULL)
    {
        obj->element = NULL;
        MXS_ERROR("No router defined for service '%s'.", obj->object);
        return 1;
    }
    else if ((obj->element = service_alloc(obj->object, router)) == NULL)
    {
        MXS_ERROR("Service creation failed.");
        return 1;
    }

    SERVICE* service = (SERVICE*) obj->element;
    int error_count = 0;
    MXS_CONFIG_PARAMETER* param;

    char *retry = config_get_value(obj->parameters, "retry_on_failure");
    if (retry)
    {
        serviceSetRetryOnFailure(obj->element, retry);
    }

    char *enable_root_user = config_get_value(obj->parameters, "enable_root_user");
    if (enable_root_user)
    {
        serviceEnableRootUser(obj->element, config_truth_value(enable_root_user));
    }

    char *connection_timeout = config_get_value(obj->parameters, "connection_timeout");
    if (connection_timeout)
    {
        serviceSetTimeout(obj->element, atoi(connection_timeout));
    }

    const char *max_connections = config_get_value_string(obj->parameters, "max_connections");
    const char *max_queued_connections = config_get_value_string(obj->parameters, "max_queued_connections");
    const char *queued_connection_timeout = config_get_value_string(obj->parameters, "queued_connection_timeout");
    if (strlen(max_connections))
    {
        serviceSetConnectionLimits(obj->element, atoi(max_connections),
                                   atoi(max_queued_connections), atoi(queued_connection_timeout));
    }

    char *auth_all_servers = config_get_value(obj->parameters, "auth_all_servers");
    if (auth_all_servers)
    {
        serviceAuthAllServers(obj->element, config_truth_value(auth_all_servers));
    }

    char *strip_db_esc = config_get_value(obj->parameters, "strip_db_esc");
    if (strip_db_esc)
    {
        serviceStripDbEsc(obj->element, config_truth_value(strip_db_esc));
    }

    char *weightby = config_get_value(obj->parameters, "weightby");
    if (weightby)
    {
        serviceWeightBy(obj->element, weightby);
    }

    char *wildcard = config_get_value(obj->parameters, "localhost_match_wildcard_host");
    if (wildcard)
    {
        serviceEnableLocalhostMatchWildcardHost(obj->element, config_truth_value(wildcard));
    }

    char *user = config_get_value(obj->parameters, "user");
    char *auth = config_get_password(obj->parameters);

    if (user && auth)
    {
        serviceSetUser(obj->element, user, auth);
    }
    else if (!is_internal_service(router))
    {
        error_count++;
        MXS_ERROR("Service '%s' is missing %s%s%s.",
                  obj->object,
                  user ? "" : "the 'user' parameter",
                  !user && !auth ? " and " : "",
                  auth ? "" : "the 'password' or 'passwd' parameter");
    }

    char *log_auth_warnings = config_get_value(obj->parameters, "log_auth_warnings");
    if (log_auth_warnings)
    {
        int truthval = config_truth_value(log_auth_warnings);
        if (truthval != -1)
        {
            service->log_auth_warnings = (bool) truthval;
        }
        else
        {
            MXS_ERROR("Invalid value for 'log_auth_warnings': %s", log_auth_warnings);
        }
    }

    char *version_string = config_get_value(obj->parameters, "version_string");
    if (version_string)
    {
        /** Add the 5.5.5- string to the start of the version string if
         * the version string starts with "10.".
         * This mimics MariaDB 10.0 replication which adds 5.5.5- for backwards compatibility. */
        if (version_string[0] != '5')
        {
            size_t len = strlen(version_string) + strlen("5.5.5-") + 1;
            service->version_string = MXS_MALLOC(len);
            MXS_ABORT_IF_NULL(service->version_string);
            strcpy(service->version_string, "5.5.5-");
            strcat(service->version_string, version_string);
        }
        else
        {
            service->version_string = MXS_STRDUP_A(version_string);
        }
    }
    else
    {
        if (gateway.version_string)
        {
            service->version_string = MXS_STRDUP_A(gateway.version_string);
        }
    }


    /** Store the configuration parameters for the service */
    const MXS_MODULE *mod = get_module(router, MODULE_ROUTER);

    if (mod)
    {
        config_add_defaults(obj, mod->parameters);
        service_add_parameters(obj->element, obj->parameters);
    }
    else
    {
        error_count++;
    }

    return error_count;
}

/**
 * Check if a parameter is a default server parameter.
 * @param param Parameter name
 * @return True if it is one of the standard server parameters
 */
bool is_normal_server_parameter(const char *param)
{
    for (int i = 0; server_params[i]; i++)
    {
        if (strcmp(param, server_params[i]) == 0)
        {
            return true;
        }
    }
    return false;
}

/**
 * Create a new server
 * @param obj Server configuration context
 * @return Number of errors
 */
int create_new_server(CONFIG_CONTEXT *obj)
{
    int error_count = 0;
    char *address = config_get_value(obj->parameters, "address");
    char *port = config_get_value(obj->parameters, "port");
    char *protocol = config_get_value(obj->parameters, "protocol");
    char *monuser = config_get_value(obj->parameters, "monitoruser");
    char *monpw = config_get_value(obj->parameters, "monitorpw");
    char *auth = config_get_value(obj->parameters, "authenticator");
    char *auth_opts = config_get_value(obj->parameters, "authenticator_options");

    if (address && port && protocol)
    {
        if ((obj->element = server_alloc(obj->object, address, atoi(port), protocol, auth, auth_opts)) == NULL)
        {
            MXS_ERROR("Failed to create a new server, memory allocation failed.");
            error_count++;
        }
    }
    else
    {
        obj->element = NULL;
        MXS_ERROR("Server '%s' is missing a required configuration parameter. A "
                  "server must have address, port and protocol defined.", obj->object);
        error_count++;
    }

    if (error_count == 0)
    {
        SERVER *server = obj->element;

        if (monuser && monpw)
        {
            server_add_mon_user(server, monuser, monpw);
        }
        else if (monuser && monpw == NULL)
        {
            MXS_ERROR("Server '%s' has a monitoruser defined but no corresponding "
                      "password.", obj->object);
            error_count++;
        }

        char *endptr;
        const char *poolmax = config_get_value_string(obj->parameters, "persistpoolmax");
        if (poolmax)
        {
            long int persistpoolmax = strtol(poolmax, &endptr, 0);
            if (*endptr != '\0' || persistpoolmax < 0)
            {
                MXS_ERROR("Invalid value for 'persistpoolmax' for server %s: %s",
                          server->unique_name, poolmax);
                error_count++;
            }
            else
            {
                server->persistpoolmax = persistpoolmax;
            }
        }

        const char *persistmax = config_get_value_string(obj->parameters, "persistmaxtime");
        if (persistmax)
        {
            long int persistmaxtime = strtol(persistmax, &endptr, 0);
            if (*endptr != '\0' || persistmaxtime < 0)
            {
                MXS_ERROR("Invalid value for 'persistmaxtime' for server %s: %s",
                          server->unique_name, persistmax);
                error_count++;
            }
            else
            {
                server->persistmaxtime = persistmaxtime;
            }
        }

        MXS_CONFIG_PARAMETER *params = obj->parameters;

        server->server_ssl = make_ssl_structure(obj, false, &error_count);
        if (server->server_ssl && listener_init_SSL(server->server_ssl) != 0)
        {
            MXS_ERROR("Unable to initialize server SSL");
        }

        while (params)
        {
            if (!is_normal_server_parameter(params->name))
            {
                server_add_parameter(obj->element, params->name, params->value);
            }
            params = params->next;
        }
    }
    return error_count;
}

/**
 * Configure a new service
 *
 * Add servers, router options and filters to a new service.
 * @param context The complete configuration context
 * @param obj The service configuration context
 * @return Number of errors
 */
int configure_new_service(CONFIG_CONTEXT *context, CONFIG_CONTEXT *obj)
{
    int error_count = 0;
    char *filters = config_get_value(obj->parameters, "filters");
    char *servers = config_get_value(obj->parameters, "servers");
    char *monitor = config_get_value(obj->parameters, "monitor");
    char *roptions = config_get_value(obj->parameters, "router_options");
    SERVICE *service = obj->element;

    if (service)
    {
        if (monitor)
        {
            if (servers)
            {
                MXS_WARNING("Both `monitor` and `servers` are defined. Only the "
                            "value of `monitor` will be used.");
            }

            /** `monitor` takes priority over `servers` */
            servers = NULL;

            for (CONFIG_CONTEXT *ctx = context; ctx; ctx = ctx->next)
            {
                if (strcmp(ctx->object, monitor) == 0)
                {
                    servers = config_get_value(ctx->parameters, "servers");
                    break;
                }
            }

            if (servers == NULL)
            {
                MXS_ERROR("Unable to find monitor '%s'.", monitor);
                error_count++;
            }
        }

        if (servers)
        {
            char srv_list[strlen(servers) + 1];
            strcpy(srv_list, servers);
            char *lasts;
            char *s = strtok_r(srv_list, ",", &lasts);
            while (s)
            {
                CONFIG_CONTEXT *obj1 = context;
                int found = 0;
                while (obj1)
                {
                    if (strcmp(trim(s), obj1->object) == 0 && obj1->element)
                    {
                        found = 1;
                        serviceAddBackend(service, obj1->element);
                        break;
                    }
                    obj1 = obj1->next;
                }

                if (!found)
                {
                    MXS_ERROR("Unable to find server '%s' that is "
                              "configured as part of service '%s'.", s, obj->object);
                    error_count++;
                }
                s = strtok_r(NULL, ",", &lasts);
            }
        }

        if (roptions)
        {
            char *lasts;
            char *s = strtok_r(roptions, ",", &lasts);
            while (s)
            {
                serviceAddRouterOption(service, s);
                s = strtok_r(NULL, ",", &lasts);
            }
        }

        if (filters)
        {
            if (!serviceSetFilters(service, filters))
            {
                error_count++;
            }
        }
    }

    return error_count;
}

/**
 * Create a new monitor
 * @param context The complete configuration context
 * @param obj Monitor configuration context
 * @param monitorhash Hashtable containing the servers that are already monitored
 * @return Number of errors
 */
int create_new_monitor(CONFIG_CONTEXT *context, CONFIG_CONTEXT *obj, HASHTABLE* monitorhash)
{
    int error_count = 0;

    char *module = config_get_value(obj->parameters, "module");
    if (module)
    {
        if ((obj->element = monitor_alloc(obj->object, module)) == NULL)
        {
            MXS_ERROR("Failed to create monitor '%s'.", obj->object);
            error_count++;
        }

        if (obj->was_persisted)
        {
            /** Not the cleanest way of figuring out whether the configuration
             * was stored but it should be OK for now */
            ((MXS_MONITOR*)obj->element)->created_online = true;
        }
    }
    else
    {
        obj->element = NULL;
        MXS_ERROR("Monitor '%s' is missing the required 'module' parameter.", obj->object);
        error_count++;
    }

    char *servers = config_get_value(obj->parameters, "servers");

    if (error_count == 0)
    {
        const MXS_MODULE *mod = get_module(module, MODULE_MONITOR);

        if (mod)
        {
            config_add_defaults(obj, mod->parameters);
            monitorAddParameters(obj->element, obj->parameters);
        }
        else
        {
            error_count++;
        }

        char *interval_str = config_get_value(obj->parameters, "monitor_interval");
        if (interval_str)
        {
            char *endptr;
            long interval = strtol(interval_str, &endptr, 0);
            /* The interval must be >0 because it is used as a divisor.
                Perhaps a greater minimum value should be added? */
            if (*endptr == '\0' && interval > 0)
            {
                monitorSetInterval(obj->element, (unsigned long)interval);
            }
            else
            {
                MXS_NOTICE("Invalid 'monitor_interval' parameter for monitor '%s', "
                           "using default value of %d milliseconds.",
                           obj->object, MONITOR_DEFAULT_INTERVAL);
            }
        }
        else
        {
            MXS_NOTICE("Monitor '%s' is missing the 'monitor_interval' parameter, "
                       "using default value of %d milliseconds.",
                       obj->object, MONITOR_DEFAULT_INTERVAL);
        }

        char *connect_timeout = config_get_value(obj->parameters, "backend_connect_timeout");
        if (connect_timeout)
        {
            if (!monitorSetNetworkTimeout(obj->element, MONITOR_CONNECT_TIMEOUT, atoi(connect_timeout)))
            {
                MXS_ERROR("Failed to set backend_connect_timeout");
                error_count++;
            }
        }

        char *read_timeout = config_get_value(obj->parameters, "backend_read_timeout");
        if (read_timeout)
        {
            if (!monitorSetNetworkTimeout(obj->element, MONITOR_READ_TIMEOUT, atoi(read_timeout)))
            {
                MXS_ERROR("Failed to set backend_read_timeout");
                error_count++;
            }
        }

        char *write_timeout = config_get_value(obj->parameters, "backend_write_timeout");
        if (write_timeout)
        {
            if (!monitorSetNetworkTimeout(obj->element, MONITOR_WRITE_TIMEOUT, atoi(write_timeout)))
            {
                MXS_ERROR("Failed to set backend_write_timeout");
                error_count++;
            }
        }

        if (servers)
        {
            /* get the servers to monitor */
            char *s, *lasts;
            s = strtok_r(servers, ",", &lasts);
            while (s)
            {
                CONFIG_CONTEXT *obj1 = context;
                int found = 0;
                while (obj1)
                {
                    if (strcmp(trim(s), obj1->object) == 0 && obj->element && obj1->element)
                    {
                        found = 1;
                        if (hashtable_add(monitorhash, obj1->object, "") == 0)
                        {
                            MXS_WARNING("Multiple monitors are monitoring server [%s]. "
                                        "This will cause undefined behavior.",
                                        obj1->object);
                        }
                        monitorAddServer(obj->element, obj1->element);
                    }
                    obj1 = obj1->next;
                }
                if (!found)
                {
                    MXS_ERROR("Unable to find server '%s' that is "
                              "configured in the monitor '%s'.", s, obj->object);
                    error_count++;
                }

                s = strtok_r(NULL, ",", &lasts);
            }
        }

        char *user = config_get_value(obj->parameters, "user");
        char *passwd = config_get_password(obj->parameters);
        if (user && passwd)
        {
            monitorAddUser(obj->element, user, passwd);
        }
        else if (user)
        {
            MXS_ERROR("Monitor '%s' defines a username but does not define a password.",
                      obj->object);
            error_count++;
        }
    }

    return error_count;
}

/**
 * Create a new listener for a service
 * @param obj Listener configuration context
 * @param startnow If true, start the listener now
 * @return Number of errors
 */
int create_new_listener(CONFIG_CONTEXT *obj)
{
    int error_count = 0;
    char *service_name = config_get_value(obj->parameters, "service");
    char *port = config_get_value(obj->parameters, "port");
    char *address = config_get_value(obj->parameters, "address");
    char *protocol = config_get_value(obj->parameters, "protocol");
    char *socket = config_get_value(obj->parameters, "socket");
    char *authenticator = config_get_value(obj->parameters, "authenticator");
    char *authenticator_options = config_get_value(obj->parameters, "authenticator_options");

    if (service_name && protocol && (socket || port))
    {
        SERVICE *service = service_find(service_name);
        if (service)
        {
            SSL_LISTENER *ssl_info = make_ssl_structure(obj, true, &error_count);
            if (socket)
            {
                if (serviceHasListener(service, protocol, address, 0))
                {
                    MXS_ERROR("Listener '%s' for service '%s' already has a socket at '%s.",
                              obj->object, service_name, socket);
                    error_count++;
                }
                else
                {
                    serviceCreateListener(service, obj->object, protocol, socket, 0,
                                          authenticator, authenticator_options, ssl_info);
                }
            }

            if (port)
            {
                if (serviceHasListener(service, protocol, address, atoi(port)))
                {
                    MXS_ERROR("Listener '%s', for service '%s', already have port %s.",
                              obj->object,
                              service_name,
                              port);
                    error_count++;
                }
                else
                {
                    serviceCreateListener(service, obj->object, protocol, address, atoi(port),
                                          authenticator, authenticator_options, ssl_info);
                }
            }

            if (ssl_info && error_count)
            {
                free_ssl_structure(ssl_info);
            }
        }
        else
        {
            MXS_ERROR("Listener '%s', service '%s' not found.", obj->object,
                      service_name);
            error_count++;
        }
    }
    else
    {
        MXS_ERROR("Listener '%s' is missing a required parameter. A Listener "
                  "must have a service, port and protocol defined.", obj->object);
        error_count++;
    }

    return error_count;
}

/**
 * Create a new filter
 * @param obj Filter configuration context
 * @return Number of errors
 */
int create_new_filter(CONFIG_CONTEXT *obj)
{
    int error_count = 0;
    char *module = config_get_value(obj->parameters, "module");

    if (module)
    {
        if ((obj->element = filter_alloc(obj->object, module)))
        {
            char *options = config_get_value(obj->parameters, "options");
            if (options)
            {
                char *lasts;
                char *s = strtok_r(options, ",", &lasts);
                while (s)
                {
                    filter_add_option(obj->element, s);
                    s = strtok_r(NULL, ",", &lasts);
                }
            }

            const MXS_MODULE *mod = get_module(module, MODULE_FILTER);

            if (mod)
            {
                config_add_defaults(obj, mod->parameters);
            }
            else
            {
                error_count++;
            }

            for (MXS_CONFIG_PARAMETER *p = obj->parameters; p; p = p->next)
            {
                filter_add_parameter(obj->element, p->name, p->value);
            }
        }
        else
        {
            MXS_ERROR("Failed to create filter '%s'. Memory allocation failed.",
                      obj->object);
            error_count++;
        }
    }
    else
    {
        MXS_ERROR("Filter '%s' has no module defined to load.", obj->object);
        error_count++;
    }

    return error_count;
}

bool config_have_required_ssl_params(CONFIG_CONTEXT *obj)
{
    MXS_CONFIG_PARAMETER *param = obj->parameters;

    return config_get_param(param, "ssl") &&
           config_get_param(param, "ssl_key") &&
           config_get_param(param, "ssl_cert") &&
           config_get_param(param, "ssl_ca_cert") &&
           strcmp(config_get_value_string(param, "ssl"), "required") == 0;
}

bool config_is_ssl_parameter(const char *key)
{
    const char *ssl_params[] =
    {
        "ssl_cert",
        "ssl_ca_cert",
        "ssl",
        "ssl_key",
        "ssl_version",
        "ssl_cert_verify_depth",
        NULL
    };

    for (int i = 0; ssl_params[i]; i++)
    {
        if (strcmp(key, ssl_params[i]) == 0)
        {
            return true;
        }
    }

    return false;
}

static bool check_path_parameter(const MXS_MODULE_PARAM *params, const char *value)
{
    bool valid = false;

    if (params->options & (MXS_MODULE_OPT_PATH_W_OK |
                           MXS_MODULE_OPT_PATH_R_OK |
                           MXS_MODULE_OPT_PATH_X_OK |
                           MXS_MODULE_OPT_PATH_F_OK))
    {
        char buf[strlen(get_module_configdir()) + strlen(value) + 3];

        if (*value != '/')
        {
            sprintf(buf, "/%s/%s", get_module_configdir(), value);
            clean_up_pathname(buf);
        }
        else
        {
            strcpy(buf, value);
        }

        int mode = F_OK;

        if (params->options & MXS_MODULE_OPT_PATH_W_OK)
        {
            mode |= W_OK;
        }
        if (params->options & MXS_MODULE_OPT_PATH_R_OK)
        {
            mode |= R_OK;
        }
        if (params->options & MXS_MODULE_OPT_PATH_X_OK)
        {
            mode |= X_OK;
        }

        if (access(buf, mode) == 0)
        {
            valid = true;
        }
        else
        {
            char err[MXS_STRERROR_BUFLEN];
            MXS_ERROR("Bad path parameter '%s' (absolute path '%s'): %d, %s", value,
                      buf, errno, strerror_r(errno, err, sizeof(err)));
        }
    }
    else
    {
        /** No checks for the path are required */
        valid = true;
    }

    return valid;
}

static bool config_contains_type(const CONFIG_CONTEXT *ctx, const char *name, const char *type)
{
    while (ctx)
    {
        if (strcmp(ctx->object, name) == 0 &&
            strcmp(type, config_get_value_string(ctx->parameters, "type")) == 0)
        {
            return true;
        }

        ctx = ctx->next;
    }

    return false;
}

bool config_param_is_valid(const MXS_MODULE_PARAM *params, const char *key,
                           const char *value, const CONFIG_CONTEXT *context)
{
    bool valid = false;

    for (int i = 0; params[i].name && !valid; i++)
    {
        if (strcmp(params[i].name, key) == 0)
        {
            char *endptr;

            switch (params[i].type)
            {
            case MXS_MODULE_PARAM_COUNT:
                if ((strtol(value, &endptr, 10)) >= 0 && endptr != value && *endptr == '\0')
                {
                    valid = true;
                }
                break;

            case MXS_MODULE_PARAM_INT:
                {
                    errno = 0;
                    long int v = strtol(value, &endptr, 10);
                    (void)v; // error: ignoring return value of 'strtol'
                    if ((errno == 0) && (endptr != value) && (*endptr == '\0'))
                    {
                        valid = true;
                    }
                }
                break;

            case MXS_MODULE_PARAM_SIZE:
                {
                    errno = 0;
                    long long int v = strtoll(value, &endptr, 10);
                    (void)v; // error: ignoring return value of 'strtoll'
                    if (errno == 0)
                    {
                        if (endptr != value)
                        {
                            switch (*endptr)
                            {
                            case 'T':
                            case 't':
                            case 'G':
                            case 'g':
                            case 'M':
                            case 'm':
                            case 'K':
                            case 'k':
                                if (*(endptr + 1) == '\0' ||
                                    ((*(endptr + 1) == 'i' || *(endptr + 1) == 'I') && *(endptr + 2) == '\0'))
                                {
                                    valid = true;
                                }
                                break;

                            case '\0':
                                valid = true;
                                break;

                            default:
                                break;
                            }
                        }
                    }
                }
                break;

            case MXS_MODULE_PARAM_BOOL:
                if (config_truth_value(value) != -1)
                {
                    valid = true;
                }
                break;

            case MXS_MODULE_PARAM_STRING:
                if (*value)
                {
                    valid = true;
                }
                break;

            case MXS_MODULE_PARAM_ENUM:
                if (params[i].accepted_values)
                {
                    char *endptr;
                    const char *delim = ", \t";
                    char buf[strlen(value) + 1];
                    strcpy(buf, value);
                    char *tok = strtok_r(buf, delim, &endptr);

                    while (tok)
                    {
                        valid = false;

                        for (int j = 0; params[i].accepted_values[j].name; j++)
                        {
                            if (strcmp(params[i].accepted_values[j].name, tok) == 0)
                            {
                                valid = true;
                                break;
                            }
                        }

                        tok = strtok_r(NULL, delim, &endptr);

                        if ((params[i].options & MXS_MODULE_OPT_ENUM_UNIQUE) && (tok || !valid))
                        {
                            /** Either the only defined enum value is not valid
                             * or multiple values were defined */
                            valid = false;
                            break;
                        }
                    }
                }
                break;

            case MXS_MODULE_PARAM_SERVICE:
                if ((context && config_contains_type(context, value, "service")) ||
                    service_find(value))
                {
                    valid = true;
                }
                break;

            case MXS_MODULE_PARAM_SERVER:
                if ((context && config_contains_type(context, value, "server")) ||
                    server_find_by_unique_name(value))
                {
                    valid = true;
                }
                break;

            case MXS_MODULE_PARAM_PATH:
                valid = check_path_parameter(&params[i], value);
                break;

            default:
                MXS_ERROR("Unexpected module parameter type: %d", params[i].type);
                ss_dassert(false);
                break;
            }
        }
    }

    return valid;
}<|MERGE_RESOLUTION|>--- conflicted
+++ resolved
@@ -1275,7 +1275,6 @@
     {
         gateway.qc_args = MXS_STRDUP_A(value);
     }
-<<<<<<< HEAD
     else if (strcmp(name, "query_retries") == 0)
     {
         char* endptr;
@@ -1302,7 +1301,8 @@
         {
             MXS_ERROR("Invalid timeout value for 'query_retry_timeout': %s", value);
             return 0;
-=======
+        }
+    }
     else if (strcmp(name, "sql_mode") == 0)
     {
         if (strcasecmp(value, "default") == 0)
@@ -1317,7 +1317,6 @@
         {
             MXS_ERROR("'%s' is not a valid value for '%s'. Allowed values are 'DEFAULT' and "
                       "'ORACLE'. Using 'DEFAULT' as default.", value, name);
->>>>>>> 137bf1be
         }
     }
     else if (strcmp(name, "log_throttling") == 0)
